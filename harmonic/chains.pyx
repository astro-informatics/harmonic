import numpy as np
cimport numpy as np
import copy

class Chains:
    """
    Class to store samples from multiple MCMC chains.    
    """
        
    def __init__(self, long ndim):   
        """
        Construct empty Chains for parameter space of dimension ndim.
        
<<<<<<< HEAD
        Constructor simply sets ndim.  Chain samples are added by the add_chain* 
=======
        Constructor simply sets ndim. Chain samples are added by the add_chain* 
>>>>>>> 9b9d5060
        methods since we want to support setting up data for chains from 
        different input data formats (e.g. data from a single chain or multiple 
        chains at once).
        
        Args:
            ndim: Dimension of the parameter space.
        """    
        
        if ndim < 1:
            raise ValueError("ndim must be greater than 0")
        self.nchains = 0
        self.start_indices = [0] # stores start index of each chain
        self.ndim = ndim
        self.nsamples = 0
        self.samples = np.empty((0, self.ndim))
        self.ln_posterior = np.empty((0))
        
    def add_chain(self, np.ndarray[double,ndim=2,mode="c"] samples not None, 
                  np.ndarray[double,ndim=1,mode="c"] ln_posterior not None):
        """
        Add a single chain to a Chains object.
        
        Args:
            - samples: 
                2D numpy.ndarray containing the samples of a single chain with 
                shape (nsamples_in, ndim_in) and dtype double.
            - ln_posterior:  
                1D numpy.ndarray containing the log_e posterior values with 
                shape (n_new_samples) and dtype double.
        
        Raises:
            - ValueError: 
                Raised when ndim of new chain does not match previous chains.
        """
                        
        nsamples_in = samples.shape[0]
        ndim_in = samples.shape[1]
        
        # Check new chain has correct ndim.
        if ndim_in != self.ndim:            
            raise ValueError("ndim of new chain does not match previous chains")
        
        if nsamples_in != ln_posterior.shape[0]:            
            raise ValueError("Length of sample and ln_posterior arrays do not " 
                + "match")
        
        self.samples = np.concatenate((self.samples, samples))
        self.ln_posterior = np.concatenate((self.ln_posterior, ln_posterior))
        self.nsamples += nsamples_in                
        self.start_indices.append(self.nsamples)
        self.nchains += 1
        
        return
        
    def add_chains_2d(self, np.ndarray[double,ndim=2,mode="c"] samples 
                      not None, 
                      np.ndarray[double,ndim=1,mode="c"] ln_posterior not None, 
                      long nchains_in):
        """
        Adds a number of chains to the chain class assumes all the chains are 
        of the same length.
            
        Args:
            - samples: 
                2D numpy.ndarray containing the samples with shape (nsamples_in 
                * nchains_in, ndim) and dtype double.            
            - ln_posterior: 
                1D numpy.ndarray containing the log_e posterior values with 
                shape (nsamples_in * nchains_in) and dtype double.
            - long nchains_in: 
                Number of chains to be added.
        
        Raises:
            - ValueError: 
                Raised when number of samples is not multiple of the number of 
                chains.
            - ValueError: 
                Raised when ndim of new chains does not match previous chains.
            - ValueError: 
                Raised when posterior and samples first length are different.
        """

        if (samples.shape[0] % nchains_in) != 0:
            raise ValueError("The number of samples is not a multiple of the "
                + "number of chains")

        nsamples_in = samples.shape[0]
        ndim_in = samples.shape[1]

        # Check new chain has correct ndim.
        if ndim_in != self.ndim:            
            raise ValueError("ndim of new chain does not match previous chains")

        if samples.shape[0] != ln_posterior.shape[0]:            
            raise ValueError("Length of sample and ln_posterior arrays do not "
                + "match")

        cdef long i_chain, samples_per_chain = samples.shape[0] / nchains_in
        for i_chain in range(nchains_in):
            self.add_chain(
                samples[i_chain*samples_per_chain:
                        (i_chain+1)*samples_per_chain, :],
                ln_posterior[i_chain*samples_per_chain:
                             (i_chain+1)*samples_per_chain])

        return
        
    def add_chains_2d_list(self, np.ndarray[double,ndim=2,mode="c"] samples 
                           not None, 
                           np.ndarray[double,ndim=1,mode="c"] ln_posterior 
                           not None, 
                           long nchains_in, list chain_indexes):        
        """
<<<<<<< HEAD
        Adds a number of chains to the chain class. Uses a list of indexes to
        understand where each chain starts and stops.
=======
        Adds a number of chains to the chain class. 

        Uses a list of indexes to understand where each chain starts and stops.
>>>>>>> 9b9d5060
            
        Args:
            - samples: 
                2D numpy.ndarray containing the samples with shape (nsamples_in 
                * nchains_in, ndim) and dtype double.            
            - ln_posterior: 
                1D numpy.ndarray containing the log_e posterior values with 
                shape (nsamples_in * nchains_in) and dtype double.
            - long nchains_in: 
                Number of chains to be added.
            - list chain_indexes: 
                List of the starting index of the chains.
        
        Raises:
            - ValueError: 
                Raised when ndim of new chains does not match previous chains.
            - ValueError: 
                Raised when posterior and samples first length are different.
            - ValueError: 
                Raised when the length of the list is not nchains_in + 1.
        """

        nsamples_in = samples.shape[0]
        ndim_in = samples.shape[1]

        # Check new chain has correct ndim.
        if ndim_in != self.ndim:            
            raise ValueError("ndim of new chain does not match previous chains")

        if len(chain_indexes) != nchains_in+1:
            raise ValueError("Length of index list is not nchains_in + 1")

        if samples.shape[0] != ln_posterior.shape[0]:            
            raise ValueError("Length of sample and ln_posterior arrays do not "
                + "match")

        cdef long i_chain, samples_per_chain

        for i_chain in range(nchains_in):
<<<<<<< HEAD
            samples_per_chain = chain_indexes[i_chain+1] -chain_indexes[i_chain]
=======
            samples_per_chain = \
                chain_indexes[i_chain+1] - chain_indexes[i_chain]
>>>>>>> 9b9d5060
            self.add_chain(
                samples[i_chain*samples_per_chain:
                        (i_chain+1)*samples_per_chain, :],
                ln_posterior[i_chain*samples_per_chain:
                             (i_chain+1)*samples_per_chain])

        return

    def add_chains_3d(self, np.ndarray[double,ndim=3,mode="c"] samples 
                      not None, 
                      np.ndarray[double,ndim=2,mode="c"] ln_posterior not None):
        """
        Adds a number of chains to the chain class assumes all the chains from 
        3D array.

        Args:
            - samples: 
                3D numpy.ndarray containing the samples with shape (nchains_in, 
                nsamples_in, ndim) and dtype double.
            - ln_posterior: 
<<<<<<< HEAD
                2D numpy.ndarray containing the log_e posterior values with
=======
                2D numpy.ndarray containing the log_e posterior values with 
>>>>>>> 9b9d5060
                shape (nchains_in, nsamples_in) and dtype double. nchains_in 
                specifies the number of chains in the passed samples.
      
        Raises: 
            - ValueError: 
                Raised when ndim of new chains does not match previous chains.
            - ValueError: 
                Raised when posterior and samples first and second length are 
                different
        """

        nchains_in = samples.shape[0]
        nsamples_in = samples.shape[1]
        ndim_in = samples.shape[2]

        # Check new chain has correct ndim.
        if ndim_in != self.ndim:            
            raise ValueError("ndim of new chain does not match previous chains")

        if samples.shape[0] != ln_posterior.shape[0] \
            or samples.shape[1] != ln_posterior.shape[1]:            
            raise ValueError("Length of sample and ln_posterior arrays do not "
                + "match")

        cdef long i_chain
        for i_chain in range(nchains_in):
            self.add_chain(samples[i_chain,:,:], ln_posterior[i_chain,:])

        return
            
    def get_sub_chains(self, list chains_wanted):
        """
        Creates a new chain instance with the chains indexed in chains_wanted. 
        (Useful for cross validation.)

        Args:
            - list chains_wanted: 
                List of indexes of chains that the new chain instance will 
                contain.

        Returns:
            - sub_chains: 
                Chains object containing the chains wanted.

        Raises:
            - ValueError: 
                If any of the chains_wanted indexes are out of bounds i.e. 
                outside of range 0 to nchains - 1.
        """

        new_nchains = len(chains_wanted)

        for chain_index in chains_wanted:
            if chain_index < 0 or chain_index >= self.nchains:
                raise ValueError("chains_wanted contains index out of bounds")

        sub_chains = Chains(self.ndim)

        for chain_index in chains_wanted:
            sub_chains.add_chain(\
                self.samples[self.start_indices[chain_index]:\
                             self.start_indices[chain_index+1],:],\
                self.ln_posterior[self.start_indices[chain_index]:
                                  self.start_indices[chain_index+1]])

        return sub_chains

    def get_chain_indices(self, long i):
        """
<<<<<<< HEAD
        Gets the start and end index of samples from a chain.
        
=======
        Gets the start and end index of samples from a chain. 

>>>>>>> 9b9d5060
        The end index specifies the index one passed the end of the chain, i.e. 
        the chain samples can be accessed by self.samples[start:end,:].
        
        Args:
            - i: 
                Index of chain of which to determine start and end indices.

        Returns:
            - (start,end):
                A tuple of the start and end index, i.e. (start, end).
            
        Raises:
            - ValueError: 
                Raised when chain number invalid.
        """
        
        if i < 0:
            raise ValueError("Chain number must be positive")
        if i >= self.nchains:
            raise ValueError("Chain number is greater than nchains-1")

        return self.start_indices[i], self.start_indices[i+1]
            
    def add(self, other):
        """
        Add other Chain object to this object.
        
        Args: 
            - other: 
                Other Chain object to be added to this object.

        Raises:
            - ValueError: 
                Raised if the new chain has a different ndim.
        """
                
        if self.ndim != other.ndim:
            raise ValueError("ndim of other Chain object does not match this "
            + "Chain object.")
            
        if other.nsamples == 0:
            return            
        
        self.samples = np.concatenate((self.samples, other.samples))
        self.ln_posterior = np.concatenate((self.ln_posterior,
                                            other.ln_posterior))
        self.start_indices = self.start_indices \
             + list(map(lambda x : x + self.nsamples, other.start_indices[1:]))
        self.nchains += other.nchains
        self.nsamples += other.nsamples 
        
        return        
                                                    
    def copy(self):
        """
        Performs deep copy of the chain class (calls the module copy)
        """
        return copy.copy(self)

    def nsamples_per_chain(self):   
        """
        Compute list containing number of samples in each chain.
        
        Args:
            None.
        
        Returns:
            - nsamples_per_chain: 
                1D list of length self.nchains containing the number of samples 
                in each chain.
        """
        
        zipped = list(zip(self.start_indices[0:self.nchains],
                          self.start_indices[1:self.nchains+1]))
        
        nsamples_per_chain = list(map(lambda x : x[1] - x[0],  zipped))
        
        return nsamples_per_chain 

    def remove_burnin(self, nburn=100):
        """
        Remove burn-in samples from each chain.
        
        Args:
            - nburn: 
                Number of burn-in samples to remove from each chain.
        
        Returns: 
            None.
            
        Raises:
            - ValueError: 
                Raised when nburn not less then number of samples in each chain.
        """
        
        start_indices_new = [0]
        samples_new = np.empty((0, self.ndim))
        ln_posterior_new = np.empty((0))
        
        cdef long i_sample = 0        
        cdef long i_chain, nsamples_chain
        for i_chain in range(self.nchains):
            
            start = self.start_indices[i_chain]
            end = self.start_indices[i_chain+1]
            nsamples_chain = end - start            
            
            if nburn >= nsamples_chain:
                raise ValueError("nburn must be less than " 
                    + "number of samples in chain")
                    
            samples_new = np.concatenate( \
                (samples_new, self.samples[start+nburn:end, :]))
            ln_posterior_new = np.concatenate( \
                (ln_posterior_new, self.ln_posterior[start+nburn:end]))
        
            i_sample += nsamples_chain - nburn       
                
            start_indices_new.append(i_sample)
            
        self.samples = samples_new
        self.ln_posterior = ln_posterior_new
        self.start_indices = start_indices_new
        self.nsamples = i_sample    
        
        return

    def split_into_blocks(self, nblocks=100):
        """
        Split chains into larger number of blocks.
        
<<<<<<< HEAD
        The intention of this method is to break chains into blocks that are
        (approximately) independent in order to get more independent chains for
        computing various statistics.
        
        Each existing chain is split into blocks (i.e. new chains),
        proportionally to the size of the current chains.  Final blocks within
        each chain end up containing slightly different numbers of samples
        (since we do not ever want to throw away samples!).  One could improve
        this, if required, to distribute the additional samples across all of
        the blocks of the chain.
=======
        The intention of this method is to break chains into blocks that are 
        (approximately) independent in order to get more independent chains for 
        computing various statistics. Each existing chain is split into blocks 
        (i.e. new chains), proportionally to the size of the current chains.  
        Final blocks within each chain end up containing slightly different 
        numbers of samples (since we do not ever want to throw away samples!). 
        One could improve this, if required, to distribute the additional 
        samples across all of the blocks of the chain.
>>>>>>> 9b9d5060
                
        Args: 
            - nblocks: 
                Number of new (blocked) chains to split existing chains into.

        Raises:
            - ValueError: 
                Returned if nblocks < the number chains
        """
        
        if nblocks <= self.nchains:
            raise ValueError("nblocks must be greater then number of chains")

        nsamples_per_chain = np.array(self.nsamples_per_chain())        
        # print("\n")
        # print("nsamples_per_chain = {}".format(nsamples_per_chain))        
        rel_size_chain = nsamples_per_chain / self.nsamples        
        # print("rel_size_chain = {}".format(rel_size_chain))        
        nblocks_per_chain = np.round(nblocks * rel_size_chain).astype(long)
        
        # Ensure no chains have zero blocks due to rounding.
        nblocks_per_chain[nblocks_per_chain == 0] = 1
        # print("nblocks_per_chain = {}".format(nblocks_per_chain))

        # Potentially adjust blocks per chain due to rounding errors.
        target_offset = nblocks - np.ndarray.sum(nblocks_per_chain)
        # print("target_offset = {}".format(target_offset))
        if target_offset != 0:            
            chain_to_adjust = np.argmax(nblocks_per_chain)
            nblocks_per_chain[chain_to_adjust] += target_offset
            if nblocks_per_chain[chain_to_adjust] < 1:
                raise ValueError("Adjusted block number for chain less than 1.")
        # print("nblocks_per_chain = {}".format(nblocks_per_chain))
        
        start_indices_new = np.array([0])
        cdef long i_chain
        for i_chain in range(self.nchains):
            start = self.start_indices[i_chain]
            end = self.start_indices[i_chain+1]
            
            step = long((end - start) // nblocks_per_chain[i_chain])
            # print("chain = {}, start = {}".format(i_chain, start))
            # print("chain = {}, end = {}".format(i_chain, end))
            # print("chain = {}, step = {}".format(i_chain, step))

            block_start_indices = start \
                + np.array(range(nblocks_per_chain[i_chain]+1), dtype=long) \
                * step
            
            block_start_indices[-1] = end
            # print("chain = {}, block_start_indices = {}"
<<<<<<< HEAD
            #.format(i_chain, block_start_indices))
=======
                #.format(i_chain, block_start_indices))
>>>>>>> 9b9d5060

            start_indices_new = np.concatenate((start_indices_new, 
                                                block_start_indices[1:]))

            # print("chain = {}, start_indices_new = {}"
            #.format(i_chain, start_indices_new))
        
        self.start_indices = start_indices_new
        self.nchains = nblocks
        # print("nsamples_per_chain = {}".format(self.nsamples_per_chain()))
        
        return<|MERGE_RESOLUTION|>--- conflicted
+++ resolved
@@ -11,11 +11,7 @@
         """
         Construct empty Chains for parameter space of dimension ndim.
         
-<<<<<<< HEAD
-        Constructor simply sets ndim.  Chain samples are added by the add_chain* 
-=======
-        Constructor simply sets ndim. Chain samples are added by the add_chain* 
->>>>>>> 9b9d5060
+        Constructor simply sets ndim.  Chain samples are added by the add_chain
         methods since we want to support setting up data for chains from 
         different input data formats (e.g. data from a single chain or multiple 
         chains at once).
@@ -129,14 +125,8 @@
                            not None, 
                            long nchains_in, list chain_indexes):        
         """
-<<<<<<< HEAD
         Adds a number of chains to the chain class. Uses a list of indexes to
         understand where each chain starts and stops.
-=======
-        Adds a number of chains to the chain class. 
-
-        Uses a list of indexes to understand where each chain starts and stops.
->>>>>>> 9b9d5060
             
         Args:
             - samples: 
@@ -176,12 +166,8 @@
         cdef long i_chain, samples_per_chain
 
         for i_chain in range(nchains_in):
-<<<<<<< HEAD
             samples_per_chain = chain_indexes[i_chain+1] -chain_indexes[i_chain]
-=======
-            samples_per_chain = \
-                chain_indexes[i_chain+1] - chain_indexes[i_chain]
->>>>>>> 9b9d5060
+
             self.add_chain(
                 samples[i_chain*samples_per_chain:
                         (i_chain+1)*samples_per_chain, :],
@@ -202,11 +188,7 @@
                 3D numpy.ndarray containing the samples with shape (nchains_in, 
                 nsamples_in, ndim) and dtype double.
             - ln_posterior: 
-<<<<<<< HEAD
                 2D numpy.ndarray containing the log_e posterior values with
-=======
-                2D numpy.ndarray containing the log_e posterior values with 
->>>>>>> 9b9d5060
                 shape (nchains_in, nsamples_in) and dtype double. nchains_in 
                 specifies the number of chains in the passed samples.
       
@@ -276,13 +258,8 @@
 
     def get_chain_indices(self, long i):
         """
-<<<<<<< HEAD
         Gets the start and end index of samples from a chain.
-        
-=======
-        Gets the start and end index of samples from a chain. 
-
->>>>>>> 9b9d5060
+
         The end index specifies the index one passed the end of the chain, i.e. 
         the chain samples can be accessed by self.samples[start:end,:].
         
@@ -414,7 +391,6 @@
         """
         Split chains into larger number of blocks.
         
-<<<<<<< HEAD
         The intention of this method is to break chains into blocks that are
         (approximately) independent in order to get more independent chains for
         computing various statistics.
@@ -425,16 +401,6 @@
         (since we do not ever want to throw away samples!).  One could improve
         this, if required, to distribute the additional samples across all of
         the blocks of the chain.
-=======
-        The intention of this method is to break chains into blocks that are 
-        (approximately) independent in order to get more independent chains for 
-        computing various statistics. Each existing chain is split into blocks 
-        (i.e. new chains), proportionally to the size of the current chains.  
-        Final blocks within each chain end up containing slightly different 
-        numbers of samples (since we do not ever want to throw away samples!). 
-        One could improve this, if required, to distribute the additional 
-        samples across all of the blocks of the chain.
->>>>>>> 9b9d5060
                 
         Args: 
             - nblocks: 
@@ -486,11 +452,7 @@
             
             block_start_indices[-1] = end
             # print("chain = {}, block_start_indices = {}"
-<<<<<<< HEAD
             #.format(i_chain, block_start_indices))
-=======
-                #.format(i_chain, block_start_indices))
->>>>>>> 9b9d5060
 
             start_indices_new = np.concatenate((start_indices_new, 
                                                 block_start_indices[1:]))
