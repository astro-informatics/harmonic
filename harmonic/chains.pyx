import numpy as np
cimport numpy as np
import copy

class Chains:
    """Class to store samples from multiple MCMC chains.    
    """
        
    def __init__(self, int ndim):   
        """Construct empty Chains for parameter space of dimension ndim.
        
        Constructor simply sets ndim.  Chain sampeles are added by the
        add_chain* methods since we want to support setting up data for chains
        from different input data formats (e.g. data from a single chain or
        multiple chains at once).
        
        Args:
            ndim: Dimension of the parameter space.
        """    
        
        if ndim < 1:
            raise ValueError("ndim must be greater than 0")
<<<<<<< HEAD
        self.nchains       = 0        
        self.start_indices = [0] 
        self.ndim          = ndim
        self.nsamples      = 0        
        self.samples       = np.empty((0, self.ndim))
        self.ln_posterior  = np.empty((0))
        
        
        
        
    def add_chain(self, np.ndarray[double,ndim=2,mode="c"] samples not None, np.ndarray[double,ndim=1,mode="c"] ln_posterior not None):
        """
        
        Args:
            samples: 2D numpy.ndarray containing the samples with shape (n_new_samples,ndim) and dtype double
            ln_posterior: 1D numpy.ndarray containing the log_e posterior values with shape (n_new_samples) and dtype double
        
        
=======
        self.nchains = 0        
        self.start_indices = [0]  # stores start index of each chain
        self.ndim = ndim
        self.nsamples = 0        
        self.samples = np.empty((0, self.ndim))
        
    def add_chain(self, np.ndarray[double,ndim=2,mode="c"] samples not None):
        """Add a single chain.
        
        Args:
            samples: 2D numpy.ndarray containing the samples of a single chain 
                with shape (nsamples_in, ndim_in) and dtype double.
                
>>>>>>> 9ca55571
        Raises:
            TypeError: Raised when ndim of new chain does not match previous 
                chains.
        """
                        
        nsamples_in = samples.shape[0]
        ndim_in = samples.shape[1]
        
        # Check new chain has correct ndim.
        if ndim_in != self.ndim:            
            raise TypeError("ndim of new chain does not match previous chains")
        
<<<<<<< HEAD
        if nsamples_new != ln_posterior.shape[0]:            
            raise TypeError("Length of sample and ln_posterior arrays do no match")
        
        self.samples      = np.concatenate((self.samples, samples))
        self.ln_posterior = np.concatenate((self.ln_posterior, ln_posterior))
        self.nsamples += nsamples_new                
=======
        self.samples = np.concatenate((self.samples, samples))
        self.nsamples += nsamples_in                
>>>>>>> 9ca55571
        self.start_indices.append(self.nsamples)
        self.nchains += 1
        
        return
        
<<<<<<< HEAD
    def add_chains_2d(self, np.ndarray[double,ndim=2,mode="c"] samples not None, np.ndarray[double,ndim=1,mode="c"] ln_posterior not None, int n_chains_in):
        """ Adds a number of chains to the chain class assumes all the chains are of the 
            same length
=======
    def add_chains_2d(self, np.ndarray[double,ndim=2,mode="c"] samples not None,
                      int nchains_in):                
        """Add multiple chains stored in a concatenated numpy.ndarray, assuming
        all the chains are of the same length.
>>>>>>> 9ca55571

        Args:
            samples: 2D numpy.ndarray containing the samples with shape 
                (nsamples_in * nchains_in, ndim) and dtype double.
            nchains_in: int specifying the number of chains.
        
        Raises:
            ValueError: Raised when number of samples is not multiple of the   
                number of chains.
            TypeError: Raised when ndim of new chains does not match previous 
                chains.
        """

        if (samples.shape[0] % nchains_in) != 0:
            raise ValueError("The number of samples is not a multiple of the "
                + "number of chains")

        nsamples_in = samples.shape[0]
        ndim_in = samples.shape[1]

        # Check new chain has correct ndim.
        if ndim_in != self.ndim:            
            raise TypeError("ndim of new chain does not match previous chains")

<<<<<<< HEAD
        if samples.shape[0] != ln_posterior.shape[0]:            
            raise TypeError("Length of sample and ln_posterior arrays do no match")


        cdef int i_chain, samples_per_chain = samples.shape[0]/n_chains_in
        for i_chain in range(n_chains_in):
            self.add_chain(samples[i_chain*samples_per_chain:(i_chain+1)*samples_per_chain,:],ln_posterior[i_chain*samples_per_chain:(i_chain+1)*samples_per_chain])

        return

    def add_chains_3d(self, np.ndarray[double,ndim=3,mode="c"] samples not None, np.ndarray[double,ndim=2,mode="c"] ln_posterior not None):
        """ Adds a number of chains to the chain class assumes all the chains from 3D array
=======
        cdef int i_chain, samples_per_chain = nsamples_in/nchains_in
        for i_chain in range(nchains_in):
            self.add_chain(samples[i_chain*samples_per_chain:
                                   (i_chain+1)*samples_per_chain,:])

        return

    def add_chains_3d(self, 
                      np.ndarray[double,ndim=3,mode="c"] samples not None):
        """Add multiple chains stored in a 3D array, assuming all the chains 
        are of the same length.
>>>>>>> 9ca55571

        Args:
            samples: 3D numpy.ndarray containing the samples with shape 
                (nchains_in, nsamples_in, ndim) and dtype double.
        
        Raises: 
            TypeError: Raised when ndim of new chains does not match previous 
                chains.
        """

        nchains_in = samples.shape[0]
        nsamples_in = samples.shape[1]
        ndim_in = samples.shape[2]

        # Check new chain has correct ndim.
        if ndim_in != self.ndim:            
            raise TypeError("ndim of new chain does not match previous chains")

        if samples.shape[0] != ln_posterior.shape[0] or samples.shape[1] != ln_posterior.shape[1]:            
            raise TypeError("Length of sample and ln_posterior arrays do no match")

        cdef int i_chain
<<<<<<< HEAD
        for i_chain in range(samples.shape[0]):
            self.add_chain(samples[i_chain,:,:],ln_posterior[i_chain,:])
=======
        for i_chain in range(nchains_in):
            self.add_chain(samples[i_chain,:,:])
>>>>>>> 9ca55571

        return
            
    def get_chain_indices(self, int i):
        """Gets the start and end index of samples from a chain.
        
        The end index specifies the index one passed the end of the chain, i.e. 
        the chain samples can be accessed by self.samples[start:end,:].
        
        Args:
            i: Index of chain of which to determine start and end indices.

        Returns:
            A tuple of the start and end index, i.e. (start, end).
            
        Raises:
            ValueError: Raised when chain number invalid.
        """
        
        if i < 0:
            raise ValueError("Chain number must be positive")
        if i >= self.nchains:
            raise ValueError("Chain number is greater than nchains-1")

        return self.start_indices[i], self.start_indices[i+1]
            
    def add(self, other):
        """Add other Chain object to this object.
        
        Args: 
            other: Other Chain object to be added to this object.
        """
                
        if self.ndim != other.ndim:
            raise ValueError("ndim of other Chain object does not match this "
            + "Chain object.")
            
        if other.nsamples == 0:
            return            
        
        self.samples = np.concatenate((self.samples, other.samples))
        self.start_indices = self.start_indices \
             + list(map(lambda x : x + self.nsamples, other.start_indices[1:]))
        self.nchains += other.nchains
        self.nsamples += other.nsamples 
        
        return        
                                                    
    def copy(self):
<<<<<<< HEAD
        """Performs deep copy of the chain class (calls the module copy)
        """
=======
        """Copy chain.
        """
        
>>>>>>> 9ca55571
        return copy.copy(self)

    def nsamples_per_chain(self):   
        """Compute list containing number of samples in each chain.
        
        Args:
            None.
        
        Returns:
            nsamples_per_chain: 1D list of length self.nchains containing the 
                number of samples in each chain.
        """
        
        zipped = list(zip(self.start_indices[0:self.nchains],
                          self.start_indices[1:self.nchains+1]))
        
        nsamples_per_chain = list(map(lambda x : x[1] - x[0],  zipped))
        
        return nsamples_per_chain 
        

    def split_into_blocks(self, nblocks=100):
        """Split chains into larger number of blocks.
        
        The intention of this method is to break chains into blocks that are
        (approximately) independent in order to get more independent chains for
        computing various statistics.
        
        Each existing chain is split into blocks (i.e. new chains),
        proportionally to the size of the current chains.  Final blocks within
        each chain end up containing slightly different numbers of samples
        (since we do not ever want to throw away samples!).
                
        Args: 
            nblocks: Number of new (blocked) chains to split existing chains 
                into.
        """
        
        if nblocks <= self.nchains:
            # TODO: display warning
            return
            
        nsamples_per_chain = np.array(self.nsamples_per_chain())        
        # print("\n")
        # print("nsamples_per_chain = {}".format(nsamples_per_chain))        
        rel_size_chain = nsamples_per_chain / self.nsamples        
        # print("rel_size_chain = {}".format(rel_size_chain))        
        nblocks_per_chain = np.round(nblocks * rel_size_chain).astype(int)
        
        # Ensure no chains have zero blocks due to rounding.
        nblocks_per_chain[nblocks_per_chain == 0] = 1
        # print("nblocks_per_chain = {}".format(nblocks_per_chain))

        # Potentially adjust blocks per chain due to rounding errors.
        target_offset = nblocks - np.ndarray.sum(nblocks_per_chain)
        # print("target_offset = {}".format(target_offset))
        if target_offset != 0:            
            chain_to_adjust = np.argmax(nblocks_per_chain)
            nblocks_per_chain[chain_to_adjust] += target_offset
            if nblocks_per_chain[chain_to_adjust] < 1:
                raise ValueError("Adjusted block number for chain less than 1.")
        # print("nblocks_per_chain = {}".format(nblocks_per_chain))
        
        start_indices_new = np.array([0])
        for i_chain in range(self.nchains):
            start = self.start_indices[i_chain]
            end = self.start_indices[i_chain+1]
            
            step = int((end - start) // nblocks_per_chain[i_chain])
            # print("chain = {}, start = {}".format(i_chain, start))
            # print("chain = {}, end = {}".format(i_chain, end))
            # print("chain = {}, step = {}".format(i_chain, step))

            block_start_indices = start \
                + np.array(range(nblocks_per_chain[i_chain]+1), dtype=int) \
                * step
            
            block_start_indices[-1] = end
            # print("chain = {}, block_start_indices = {}".format(i_chain, block_start_indices))

            start_indices_new = np.concatenate((start_indices_new, 
                                                block_start_indices[1:]))

            # print("chain = {}, start_indices_new = {}".format(i_chain, start_indices_new))
        
        self.start_indices = start_indices_new
        self.nchains = nblocks
        # print("nsamples_per_chain = {}".format(self.nsamples_per_chain()))
        
        return<|MERGE_RESOLUTION|>--- conflicted
+++ resolved
@@ -20,9 +20,8 @@
         
         if ndim < 1:
             raise ValueError("ndim must be greater than 0")
-<<<<<<< HEAD
         self.nchains       = 0        
-        self.start_indices = [0] 
+        self.start_indices = [0] # stores start index of each chain
         self.ndim          = ndim
         self.nsamples      = 0        
         self.samples       = np.empty((0, self.ndim))
@@ -31,29 +30,17 @@
         
         
         
-    def add_chain(self, np.ndarray[double,ndim=2,mode="c"] samples not None, np.ndarray[double,ndim=1,mode="c"] ln_posterior not None):
-        """
-        
-        Args:
-            samples: 2D numpy.ndarray containing the samples with shape (n_new_samples,ndim) and dtype double
-            ln_posterior: 1D numpy.ndarray containing the log_e posterior values with shape (n_new_samples) and dtype double
-        
-        
-=======
-        self.nchains = 0        
-        self.start_indices = [0]  # stores start index of each chain
-        self.ndim = ndim
-        self.nsamples = 0        
-        self.samples = np.empty((0, self.ndim))
-        
-    def add_chain(self, np.ndarray[double,ndim=2,mode="c"] samples not None):
-        """Add a single chain.
+    def add_chain(self, np.ndarray[double,ndim=2,mode="c"] samples not None, 
+                  np.ndarray[double,ndim=1,mode="c"] ln_posterior not None):
+        """
         
         Args:
             samples: 2D numpy.ndarray containing the samples of a single chain 
                 with shape (nsamples_in, ndim_in) and dtype double.
-                
->>>>>>> 9ca55571
+            ln_posterior: 1D numpy.ndarray containing the log_e posterior values 
+                with shape (n_new_samples) and dtype double
+        
+        
         Raises:
             TypeError: Raised when ndim of new chain does not match previous 
                 chains.
@@ -66,43 +53,34 @@
         if ndim_in != self.ndim:            
             raise TypeError("ndim of new chain does not match previous chains")
         
-<<<<<<< HEAD
-        if nsamples_new != ln_posterior.shape[0]:            
+        if nsamples_in != ln_posterior.shape[0]:            
             raise TypeError("Length of sample and ln_posterior arrays do no match")
         
         self.samples      = np.concatenate((self.samples, samples))
         self.ln_posterior = np.concatenate((self.ln_posterior, ln_posterior))
-        self.nsamples += nsamples_new                
-=======
-        self.samples = np.concatenate((self.samples, samples))
         self.nsamples += nsamples_in                
->>>>>>> 9ca55571
         self.start_indices.append(self.nsamples)
         self.nchains += 1
         
         return
         
-<<<<<<< HEAD
-    def add_chains_2d(self, np.ndarray[double,ndim=2,mode="c"] samples not None, np.ndarray[double,ndim=1,mode="c"] ln_posterior not None, int n_chains_in):
-        """ Adds a number of chains to the chain class assumes all the chains are of the 
-            same length
-=======
-    def add_chains_2d(self, np.ndarray[double,ndim=2,mode="c"] samples not None,
-                      int nchains_in):                
-        """Add multiple chains stored in a concatenated numpy.ndarray, assuming
-        all the chains are of the same length.
->>>>>>> 9ca55571
-
+    def add_chains_2d(self, np.ndarray[double,ndim=2,mode="c"] samples not None, 
+                      np.ndarray[double,ndim=1,mode="c"] ln_posterior not None, int nchains_in):
+        """ Adds a number of chains to the chain class assumes all 
+            the chains are of the same length
         Args:
             samples: 2D numpy.ndarray containing the samples with shape 
                 (nsamples_in * nchains_in, ndim) and dtype double.
-            nchains_in: int specifying the number of chains.
+            ln_posterior: 1D numpy.ndarray containing the log_e posterior
+                values with shape (nsamples_in * nchains_in) and dtype double.
+                nchains_in: int specifying the number of chains.
         
         Raises:
             ValueError: Raised when number of samples is not multiple of the   
                 number of chains.
             TypeError: Raised when ndim of new chains does not match previous 
                 chains.
+            TypeError: Raised when posterior and samples first length are different
         """
 
         if (samples.shape[0] % nchains_in) != 0:
@@ -116,40 +94,32 @@
         if ndim_in != self.ndim:            
             raise TypeError("ndim of new chain does not match previous chains")
 
-<<<<<<< HEAD
         if samples.shape[0] != ln_posterior.shape[0]:            
             raise TypeError("Length of sample and ln_posterior arrays do no match")
 
 
-        cdef int i_chain, samples_per_chain = samples.shape[0]/n_chains_in
-        for i_chain in range(n_chains_in):
-            self.add_chain(samples[i_chain*samples_per_chain:(i_chain+1)*samples_per_chain,:],ln_posterior[i_chain*samples_per_chain:(i_chain+1)*samples_per_chain])
+        cdef int i_chain, samples_per_chain = samples.shape[0]/nchains_in
+        for i_chain in range(nchains_in):
+            self.add_chain(samples[i_chain*samples_per_chain:(i_chain+1)*samples_per_chain,:],
+                    ln_posterior[i_chain*samples_per_chain:(i_chain+1)*samples_per_chain])
 
         return
 
-    def add_chains_3d(self, np.ndarray[double,ndim=3,mode="c"] samples not None, np.ndarray[double,ndim=2,mode="c"] ln_posterior not None):
+    def add_chains_3d(self, np.ndarray[double,ndim=3,mode="c"] samples not None, 
+                    np.ndarray[double,ndim=2,mode="c"] ln_posterior not None):
         """ Adds a number of chains to the chain class assumes all the chains from 3D array
-=======
-        cdef int i_chain, samples_per_chain = nsamples_in/nchains_in
-        for i_chain in range(nchains_in):
-            self.add_chain(samples[i_chain*samples_per_chain:
-                                   (i_chain+1)*samples_per_chain,:])
-
-        return
-
-    def add_chains_3d(self, 
-                      np.ndarray[double,ndim=3,mode="c"] samples not None):
-        """Add multiple chains stored in a 3D array, assuming all the chains 
-        are of the same length.
->>>>>>> 9ca55571
 
         Args:
             samples: 3D numpy.ndarray containing the samples with shape 
                 (nchains_in, nsamples_in, ndim) and dtype double.
-        
+            ln_posterior: 2D numpy.ndarray containing the log_e posterior
+                values with shape (nchains_in, nsamples_in) and dtype double.
+                nchains_in: int specifying the number of chains.
+      
         Raises: 
             TypeError: Raised when ndim of new chains does not match previous 
                 chains.
+            TypeError: Raised when posterior and samples first and second length are different
         """
 
         nchains_in = samples.shape[0]
@@ -164,13 +134,8 @@
             raise TypeError("Length of sample and ln_posterior arrays do no match")
 
         cdef int i_chain
-<<<<<<< HEAD
-        for i_chain in range(samples.shape[0]):
+        for i_chain in range(nchains_in):
             self.add_chain(samples[i_chain,:,:],ln_posterior[i_chain,:])
-=======
-        for i_chain in range(nchains_in):
-            self.add_chain(samples[i_chain,:,:])
->>>>>>> 9ca55571
 
         return
             
@@ -212,6 +177,7 @@
             return            
         
         self.samples = np.concatenate((self.samples, other.samples))
+        self.ln_posterior = np.concatenate((self.ln_posterior, other.ln_posterior))
         self.start_indices = self.start_indices \
              + list(map(lambda x : x + self.nsamples, other.start_indices[1:]))
         self.nchains += other.nchains
@@ -220,14 +186,8 @@
         return        
                                                     
     def copy(self):
-<<<<<<< HEAD
         """Performs deep copy of the chain class (calls the module copy)
         """
-=======
-        """Copy chain.
-        """
-        
->>>>>>> 9ca55571
         return copy.copy(self)
 
     def nsamples_per_chain(self):   
