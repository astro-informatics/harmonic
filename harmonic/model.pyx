import abc
import numpy as np
cimport numpy as np
from libc.math cimport log, exp, sqrt, M_PI
import scipy.special as sp
import scipy.optimize as so
from sklearn import preprocessing
from sklearn.cluster import KMeans
import matplotlib.pyplot as plt

class Model(metaclass=abc.ABCMeta):
    """
    Base abstract class for posterior model.
    
    All inherited models must implement the abstract constructor, fit and 
    predict methods.
    """

    @abc.abstractmethod
    def __init__(self, long ndim, list domains not None, hyper_parameters=None):
        """
        Constructor setting the hyper parameters and domains of the model.
        
        Must be implemented by derivied class (currently abstract).
        
        Args: 
            - long ndim: 
                Dimension of the problem to solve.
            - list domains: 
                List of 1D numpy ndarrays containing the domains for each 
                parameter of model.  Each domain is of length two, specifying a 
                lower and upper bound for real hyper parameters but can be 
                different in other cases if required.  
            - list hyper_parameters: 
                Hyperparameters for model.
        """

    @abc.abstractmethod
    def fit(self, np.ndarray[double, ndim=2, mode="c"] X, 
            np.ndarray[double, ndim=1, mode="c"] Y):
        """
        Fit the parameters of the model.
        
        Must be implemented by derivied class (currently abstract).
        
        Args:
            - X: 
                2D array of samples of shape (nsamples, ndim).
            - Y: 
                1D array of target log_e posterior values for each sample in X 
                of shape (nsamples).
        
        Returns:
            - Boolean specifying whether fit successful.
        """

    @abc.abstractmethod
    def predict(self, np.ndarray[double, ndim=1, mode="c"] x):
        """
        Predict the value of the posterior at point x.
        
        Must be implemented by derivied class (currently abstract).
        
        Args: 
            - x: 
                1D array of sample of shape (ndim) to predict posterior value.
        
        Return:
            - Predicted log_e posterior value.
        """

    @abc.abstractmethod
    def is_fitted(self):
        """
        Specify whether model has been fitted.
        
            
        Return:
            - Boolean specifying whether the model has been fitted.
        """


#===============================================================================
# Hyper sphere model 
#===============================================================================

cdef double HyperSphereObjectiveFunction(double R_squared, X, Y, \
                                         centre, inv_covariance, mean_shift):
    """
    Evaluate ojective function forthe HyperSphere model. 
<<<<<<< HEAD
    Objective function is given by the variance of the estimator (subject to a 
    linear transformation that does not depend on the radius of the sphere, 
    which is the variable to be fitted).
=======

    Objective function is given by the variance of the estimator (subject to a 
    linear transformation that does not depend on the radius of the sphere, 
    which is the variable to be fitted).

>>>>>>> 9b9d5060
    Args:
        - double R_squared: 
            Radius of the hyper sphere squared.
        - X: 
            2D numpy.ndarray containing the samples with shape (nsamples, ndim) 
            and dtype double.
        - Y: 
            1D numpy.ndarray containing the log_e posterior values with shape 
            (nsamples) and dtype double.
        - centre: 
            1D numpy.ndarray containing the centre of the sphere with shape 
            (ndim) and dtype double.            
        - inv_covariance_in: 
            1D numpy.ndarray containing the diagonal of inverse covariance 
            matrix that defines the ellipse with shape (ndim) and dtype double.            
<<<<<<< HEAD
=======

>>>>>>> 9b9d5060
    Return:
        - Value of the objective function.
    """

    cdef np.ndarray[double, ndim=2, mode="c"] X_here = X
    cdef np.ndarray[double, ndim=1, mode="c"] Y_here = Y, \
        centre_here = centre, \
        inv_covariance_here = inv_covariance

    cdef long i_dim, i_sample, ndim = X.shape[1], nsample = X.shape[0]
    cdef double objective = 0.0, distance, mean_shift_here = mean_shift
    cdef double ln_volume = ndim*log(R_squared)/2  # Parts that do not depend
                                                   # on R are ignored.

    for i_sample in range(nsample):
        distance_squared = 0.0
        for i_dim in range(ndim):
            distance_squared += \
                (X_here[i_sample,i_dim] - centre_here[i_dim]) \
                * (X_here[i_sample,i_dim] - centre_here[i_dim]) \
                * inv_covariance_here[i_dim]
        if distance_squared < R_squared:
            objective += exp( 2*(mean_shift_here - Y[i_sample]) ) 

    objective = exp(-2*ln_volume)*objective/nsample
    
    # If were to correct for mean shift do the following (however, not 
    # necessary when minimising objective function).
    # objective = exp(-2*ln_volume-2*mean_shift_here)*objective/nsample

    return objective


class HyperSphere(Model):
    """
    HyperSphere Model to approximate the log_e posterior by a hyper-ellipsoid.
    """

    def __init__(self, long ndim_in, list domains not None, 
                 hyper_parameters=None):
        """
        Constructor setting the parameters of the model.
<<<<<<< HEAD
=======

>>>>>>> 9b9d5060
        Args:
            - long ndim_in: 
                Dimension of the problem to solve.
            - list domains: 
                A list of length 1 containing a 1D array of length 2 containing 
                the lower and upper bound of the radius of the hyper-sphere.
            - hyper_parameters: 
                Should not be set as there are no hyperparameters for this model
                (in general, however, models can have hyperparameters).
                
        Raises:
            - ValueError: 
                If the hyper_parameters variable is not None.
            - ValueError: 
                If the length of domains list is not one.
            - ValueError: 
                If the ndim_in is not positive.
        """
        
        if hyper_parameters != None:
            raise ValueError("HyperSphere model has no hyperparameters.")
        if len(domains) != 1:
            raise ValueError("HyperSphere model domains list should " +
                "be length 1.")
        if ndim_in < 1:
            raise ValueError("Dimension must be greater than 0.")

        self.ndim               = ndim_in
        self.centre_set         = False
        self.centre             = np.zeros((ndim_in))
        self.inv_covariance_set = False
        self.inv_covariance     = np.ones((ndim_in))
        self.R_domain           = domains[0]
        self.set_R(np.mean(self.R_domain))
        self.fitted             = False

    def is_fitted(self):
        """
        Specify whether model has been fitted.
            
        Return:
            - Boolean specifying whether the model has been fitted.
        """

        return self.fitted

    def set_R(self, double R):
        """
        Set the radius of the hypersphere and calculate its volume.
<<<<<<< HEAD
=======

>>>>>>> 9b9d5060
        Args:
            - double R: 
                The radius of the hyper-sphere.
        
        Raises:
            - ValueError: 
                If the radius is a NaN.
            - ValueError: 
                If the Raises is not positive.
        """

        if not np.isfinite(R):
            raise ValueError("Radius is a NaN.")
        if R <= 0.0:
            raise ValueError("Radius must be positive.")

        self.R = R
        self.set_precompucted_values()
        
        return

    def set_precompucted_values(self):
        """
        Precompute volume of the hyper sphere (scaled ellipse) and squared 
        radius.
<<<<<<< HEAD
=======

>>>>>>> 9b9d5060
        """
        
        cdef long i_dim
        cdef double det_covariance = 1.0

        for i_dim in range(self.ndim):
            det_covariance *= 1.0/self.inv_covariance[i_dim]

        self.R_squared = self.R*self.R
        
        # Compute log_e(1/volume).        
        # First compute volume of hypersphere then adjust for transformation 
        # by C^{1/2} to give hyper-ellipse by multiplying by det(C)^0.5.        
        volume_hypersphere = (self.ndim/2)*log(np.pi) \
            + self.ndim*log(self.R) - sp.gammaln(self.ndim/2+1)
        self.ln_one_over_volume = \
            - volume_hypersphere - 0.5*log(det_covariance) 
            
        return

    def set_centre(self, np.ndarray[double, ndim=1, mode="c"] centre_in):
        """
        Set centre of the hyper-sphere.
<<<<<<< HEAD
=======

>>>>>>> 9b9d5060
        Args:
            - centre_in: 
                1D numpy.ndarray containing the centre of sphere with shape 
                (ndim) and dtype double.
<<<<<<< HEAD
=======

>>>>>>> 9b9d5060
        Raises:
            - ValueError: 
                If the length of the centre array is not the same as ndim
            - ValueError: 
                If the centre array contains a NaN
        """

        cdef long i_dim

        if centre_in.size != self.ndim:
            raise ValueError("centre size is not equal ndim.")

        for i_dim in range(self.ndim):
            if not np.isfinite(centre_in[i_dim]):
                raise ValueError("NaN/Inf's in inv_covariance (may be due " + 
                                 "to a NaN in samples).")

        for i_dim in range(self.ndim):
            self.centre[i_dim] = centre_in[i_dim]

        self.centre_set = True

        return

    def set_inv_covariance(self, np.ndarray[double, ndim=1, mode="c"] 
                           inv_covariance_in):
        """
        Set diagonal inverse covariances for the hyper-sphere.
        
        Only diagonal covariance structure is supported.
<<<<<<< HEAD
=======

>>>>>>> 9b9d5060
        Args:
            - inv_covariance_in: 
                1D numpy.ndarray containing the diagonal of inverse covariance 
                matrix that defines the ellipse with shape (ndim) and dtype 
                double.
<<<<<<< HEAD
=======

>>>>>>> 9b9d5060
        Raises:
            - ValueError: 
                If the length of the inv_covariance array is not equal to ndim.
            - ValueError: 
                If the inv_covariance array contains a NaN.
            - ValueError: 
                If the inv_covariance array contains a value that is not 
                positive.
        """

        cdef long i_dim

        if inv_covariance_in.size != self.ndim:
            raise ValueError("inv_covariance size is not equal ndim.")

        for i_dim in range(self.ndim):
            if not np.isfinite(inv_covariance_in[i_dim]):
                raise ValueError("NaN/Inf's in inv_covariance (may be due " + 
                                 "to a NaN in samples).")
            if inv_covariance_in[i_dim] <= 0.0:
                raise ValueError("Inverse Covariance values must " +
                                "be positive.")

        for i_dim in range(self.ndim):
            self.inv_covariance[i_dim] = inv_covariance_in[i_dim]

        self.inv_covariance_set = True

        self.set_precompucted_values()

        return

    def fit(self, np.ndarray[double, ndim=2, mode="c"] X, 
            np.ndarray[double, ndim=1, mode="c"] Y):
        """
        Fit the parameters of the model (i.e. its radius).
<<<<<<< HEAD
=======

>>>>>>> 9b9d5060
        Args:
            - X: 
                2D array of samples of shape (nsamples, ndim).
            - Y: 
                1D array of target log_e posterior values for each sample in X 
                of shape (nsamples).
        
        Returns:
            - success: 
                Boolean specifying whether fit successful.
            - objective: 
                Value of objective at optimal point.
        Raises:
            - ValueError: 
                Raised if the first dimension of X is not the same as Y.
            - ValueError: 
                Raised if the second dimension of X is not the same as ndim.
        """

        if X.shape[0] != Y.shape[0]:
            raise ValueError("X and Y sizes are not the same.")

        if X.shape[1] != self.ndim:
            raise ValueError("X second dimension not the same as ndim.")

        if not self.centre_set:
            self.set_centre(np.mean(X, axis=0))

        if not self.inv_covariance_set:
            self.set_inv_covariance(np.std(X, axis=0)**(-2))

        mean_shift = np.mean(Y)
        result = so.minimize_scalar(HyperSphereObjectiveFunction, 
            bounds=[self.R_domain[0], self.R_domain[1]], 
            args=(X, Y, self.centre, self.inv_covariance, mean_shift), 
            method='Bounded')

        self.set_R(sqrt(result.x))

        self.fitted = result.success

        return result.success, result.fun

    def predict(self, np.ndarray[double, ndim=1, mode="c"] x):
        """
        Use model to predict the value of log_e posterior at point x.
<<<<<<< HEAD
=======

>>>>>>> 9b9d5060
        Args: 
            - x: 
                1D array of sample of shape (ndim) to predict posterior value.
        
        Return:
            - Predicted posterior value.
            
        """
        
        x_minus_centre = x - self.centre        
        
        distance_squared = \
            np.dot(x_minus_centre, x_minus_centre*self.inv_covariance)

        if distance_squared < self.R_squared:
            return self.ln_one_over_volume
        else:
            return -np.inf


#===============================================================================
# Kernel Density Estimation model
#===============================================================================

cdef KernelDensityEstimate_set_grid(dict grid, \
                              np.ndarray[double, ndim=2, mode="c"] X, 
                              np.ndarray[double, ndim=2, mode="c"] start_end, \
                              np.ndarray[double, ndim=1, mode="c"] inv_scales, \
                              long ngrid, double D):    
    """
    Creates a dictionary that allows a fast way to find the indexes of samples 
    in a pixel in a grid where the pixel sizes are the diameter of the hyper 
    spheres placed at each sample.
<<<<<<< HEAD
=======

>>>>>>> 9b9d5060
    Args:        
        - dict grid: 
            Empty dictionary where the list of the sample index will be placed. 
            The key is an index of the grid (c type ordering) and the value is a
            list containing the indexes in the sample array of all the samples 
            in that index.            
        - X: 
            2D array of samples of shape (nsamples, ndim).
        - Y: 
            1D array of target log_e posterior values for each sample in X of 
            shape (nsamples).
        - start_end:  
            2D array of the lowest and highest sample in each dimension 
            (ndim,2).        
        - inv_scales: 
            1D array of the 1.0/delta_x_i where delta_x_i is the difference 
            between the max and min of the sample in dimension i.        
        - long ngrid: 
            Number of pixels in each dimension in the grid.
        - double D: 
            Diameter of the hyper sphere.
    """

    cdef long i_sample, i_dim, sub_index, index, nsamples = \
                X.shape[0], ndim = X.shape[1]
    cdef double inv_diam = 1.0/D

    for i_sample in range(nsamples):
        index = 0
        for i_dim in range(ndim):
            sub_index = <long>((X[i_sample,i_dim]-start_end[i_dim,0]) * \
                inv_scales[i_dim]*inv_diam) + 1
            index += sub_index*ngrid**i_dim
        if index in grid:
            grid[index].append(i_sample)
        else:
            grid[index] = [i_sample]

cdef KernelDensityEstimate_loop_round_and_search(long index, long i_dim, 
                              long ngrid,\
                              long ndim, dict grid, \
                              np.ndarray[double, ndim=2, mode="c"] samples, \
                              np.ndarray[double, ndim=1, mode="c"] x, \
                              np.ndarray[double, ndim=1, mode="c"] inv_scales, \
                              double radius_squared, long *count):    
    """
    Recursive function that calls itself in order to call the search_in_pixel 
    function on one pixel behind and infront of the pixel x is in for each 
    dimension.
<<<<<<< HEAD
=======

>>>>>>> 9b9d5060
    Args:
        - long index: 
            The current pixel we are looking at.
        - long i_dim: 
            Dimension we are doing the current moving forward and backward in.
        - long ngrid: 
            Number of pixels in each dimension in the grid.
        - long ndim: 
            Dimension of the problem.        
        - dict grid: 
            The dictionary with information on which samples are in which pixel. 
            The key is an index of the grid (c type ordering) and the value is a 
            list containing the indexes in the sample array of all the samples 
            in that index.            
        - samples: 
            2D array of samples of shape (nsamples, ndim).
        - x: 
            1D array of the position we are evaluating the prediction for.
        - inv_scales: 
            1D array of the 1.0/delta_x_i where delta_x_i is the difference 
            between the max and min of the sample in dimension i.
        - double radius_squared: 
            Radius squared of the local hypersphere.
        - long * count: 
            a pointer to the count integer that counts how many hyper spheres 
            the postion x falls inside.
<<<<<<< HEAD
=======

>>>>>>> 9b9d5060
    """
    # this does create looping boundry conditions but doesn't matter in 
    # searching it will simply slow things down very very slightly 
    # (probably less then dealing with it will!)
    if i_dim >= 0:
        for iter_i_dim in range(-1,2):
            KernelDensityEstimate_loop_round_and_search(
                index+iter_i_dim*ngrid**(i_dim), i_dim-1, ngrid, ndim, grid, 
                                  samples, x, inv_scales, radius_squared, count)
    else:
        KernelDensityEstimate_search_in_pixel(index, grid, samples, x, 
                                              inv_scales, radius_squared, count)

cdef KernelDensityEstimate_search_in_pixel(long index, dict grid, \
                              np.ndarray[double, ndim=2, mode="c"] samples, \
                              np.ndarray[double, ndim=1, mode="c"] x, \
                              np.ndarray[double, ndim=1, mode="c"] inv_scales, \
                              double radius_squared, long *count):
    """
    Examines all samples that are in the current pixel and counts how many of
    those position x falls inside
<<<<<<< HEAD
=======

>>>>>>> 9b9d5060
    Args:
        - long index: 
            The current pixel we are looking at.
        - long ndim: 
            Dimension of the problem.
        - dict grid: 
            The dictionary with information on which samples are in which pixel. 
            The key is an index of the grid (c type ordering) and the value is a 
            list containing the indexes in the sample array of all the samples 
            in that index.
        - samples: 
            2D array of samples of shape (nsamples, ndim).
        - x: 
            1D array of the position we are evaluating the prediction for
        - inv_scales: 
            1D array of the 1.0/delta_x_i where delta_x_i is the difference 
            between the max and min of the sample in dimension i.
        - double radius_squared: 
            Radius squared of the local hypersphere.        
        - long * count: 
            a pointer to the count integer that counts how many hyper spheres 
            the postion x falls inside.
<<<<<<< HEAD
=======

>>>>>>> 9b9d5060
    """
    
    cdef long sample_index, i_dim, ndim = x.size
    cdef double length = 0.0, dummy
    
    if index in grid:        
        for sample_index in grid[index]:
            length = 0.0
            for i_dim in range(ndim):
                dummy  = x[i_dim]-samples[sample_index,i_dim]
                dummy *= inv_scales[i_dim]
                dummy *= dummy
                length += dummy
            if length<radius_squared:
                count[0] += 1
    return

class KernelDensityEstimate(Model):
    """
    KernelDensityEstimate model to approximate the log_e posterior using 
    kernel density estimation.
<<<<<<< HEAD
=======

>>>>>>> 9b9d5060
    """

    def __init__(self, long ndim, list domains not None, 
                  hyper_parameters=[0.1]):
        """
        Constructor setting the hyperparameters and domains of the model.        
<<<<<<< HEAD
=======

>>>>>>> 9b9d5060
        Args:
            - long ndim: 
                Dimension of the problem to solve.
            - list domains: 
                List of length 0.
            - list hyper_parameters: 
                A list of length 1 containing the diameter in scaled units of 
                the hyper spheres to use in the Kernel Density Estimate.
<<<<<<< HEAD
=======

>>>>>>> 9b9d5060
        Raises:
            - ValueError: 
                If the hyper_parameters list is not length 1
            - ValueError: 
                If the length of domains list is not 0.
            - ValueError: 
                If the ndim_in is not positive.
        """
        if len(hyper_parameters) != 1:
            raise ValueError("Kernel Density Estimate hyper parameter list \
                should be length 1.")
        if len(domains) != 0:
            raise ValueError("Kernel Density Estimate domains list should be \
                length 0.")
        if ndim < 1:
            raise ValueError("ndim must be greater then 0.")

        self.ndim     = ndim
        self.D        = hyper_parameters[0]

        self.scales_set         = False
        self.start_end          = np.zeros((ndim,2))
        self.inv_scales         = np.ones((ndim))
        self.inv_scales_squared = np.ones((ndim))
        self.radius_squared           = self.D*self.D/4
        numerical_stability     = 1E-8
        self.ngrid              = <long>(1.0/self.D+numerical_stability)+3 
                                # +3 for 1 extra cell either side and another 
                                # cell for rounding errors.
        self.ln_norm            = 0.0
        self.fitted             = False

        self.grid       = {}

        return

    def is_fitted(self):
        """
        Specify whether model has been fitted.
            
        Return:
            - Boolean specifying whether the model has been fitted.
        """

        return self.fitted
        
    def set_scales(self, np.ndarray[double, ndim=2, mode="c"] X):
        """
        Set the scales of the hyper spheres based on the min and max sample in 
        each dimension.
<<<<<<< HEAD
=======

>>>>>>> 9b9d5060
        Args:
            - X: 
                2D array of samples of shape (nsamples, ndim).
        Raises:
            - ValueError: 
                Raised if the second dimension of X is not the same as ndim
        """

        if X.shape[1] != self.ndim:
            raise ValueError("X second dimension not the same as ndim")

        cdef long i_dim

        for i_dim in range(self.ndim):
            xmax = X[:,i_dim].max()
            xmin = X[:,i_dim].min()
            self.inv_scales[i_dim]  = 1.0/(xmax - xmin)
            self.start_end[i_dim,0] = xmin
            self.start_end[i_dim,1] = xmax

        self.inv_scales_squared = self.inv_scales**2

        self.scales_set = True

        return

    def precompute_normalising_factor(self, 
                                      np.ndarray[double, ndim=2, mode="c"] X):
        """
        Precompute the log_e normalisation factor of the density estimation.
<<<<<<< HEAD
=======

>>>>>>> 9b9d5060
        Args:
            - X: 
                2D array of samples of shape (nsamples, ndim).
        Raises:
            - ValueError 
                Raised if the second dimension of X is not the same as ndim.
        """

        if X.shape[1] != self.ndim:
            raise ValueError("X second dimension not the same as ndim")

        cdef double ln_volume, det_scaling = 1.0

        for i_dim in range(self.ndim):
            det_scaling *= 1.0/self.inv_scales[i_dim]

        ln_volume = ((self.ndim/2)*log(np.pi) + 
                      self.ndim*log(self.D/2) - sp.gammaln(self.ndim/2+1) +
                      log(det_scaling))
        # Not 0.5*log(det_scaling) since constructed from inv_scales not 
        # inv_scales_squared.

        self.ln_norm = log(<double>X.shape[0]) + ln_volume
        pass

    def fit(self, np.ndarray[double, ndim=2, mode="c"] X, 
            np.ndarray[double, ndim=1, mode="c"] Y):
        """
        Fit the parameters of the model as follows:
            
        - Set the scales of the model from the samples.
<<<<<<< HEAD
        - Create the dictionary containing all the information on which samples 
        are in which pixel in a grid where each pixel size is the same as the 
        diameter of the hyper spheres to be placed on each sample. 
=======

        - Create the dictionary containing all the information on which samples 
        are in which pixel in a grid where each pixel size is the same as the 
        diameter of the hyper spheres to be placed on each sample. 

>>>>>>> 9b9d5060
        The key is an index of the grid (c type ordering) and the value is a 
        list containing the indexes in the sample array of all the samples in 
        that index 3.
            
        - Precompute the normalisation factor.
<<<<<<< HEAD
=======

>>>>>>> 9b9d5060
        Args:
            - X: 
                2D array of samples of shape (nsamples, ndim).
            - Y: 
                1D array of target log_e posterior values for each sample in X 
                of shape (nsamples).
        
        Returns:
            - Boolean specifying whether fit successful.
        Raises:
            - ValueError: 
                Raised if the first dimension of X is not the same as Y
            - ValueError:
                Raised if the second dimension of X is not the same as ndim
        """

        if X.shape[0] != Y.shape[0]:
            raise ValueError("X and Y sizes are not the same")

        if X.shape[1] != self.ndim:
            raise ValueError("X second dimension not the same as ndim")

        self.samples = X.copy() # TODO consider functionality for shallow copy 
                                # to save mem

        self.set_scales(self.samples)

        # Set dictionary 
        KernelDensityEstimate_set_grid(self.grid, self.samples, self.start_end, 
                                       self.inv_scales, self.ngrid, self.D)

        self.precompute_normalising_factor(self.samples)

        self.fitted = True

        return True

    def predict(self, np.ndarray[double, ndim=1, mode="c"] x):
        """
        Use model to predict the value of the posterior at point x.
<<<<<<< HEAD
=======

>>>>>>> 9b9d5060
        Args: 
            - x: 
                1D array of sample of shape (ndim) to predict posterior value.
        
        Return:
            - Predicted posterior value.
        """
        cdef np.ndarray[double, ndim=2, mode="c"] samples = self.samples        
        cdef np.ndarray[double, ndim=2, mode="c"] start_end = self.start_end
        cdef np.ndarray[double, ndim=1, mode="c"] inv_scales = self.inv_scales
        cdef long i_sample, i_dim, sub_index, index
        cdef long nsamples = samples.shape[0], ndim = self.ndim
        cdef long ngrid = self.ngrid
        cdef double inv_diam = 1.0/self.D, radius_squared = self.radius_squared
        cdef dict grid = self.grid

        cdef long count = 0
        
        # Find the pixel that the sample is in
        index = 0
        for i_dim in range(ndim):
            sub_index = <long>((x[i_dim]-start_end[i_dim,0]) * \
                inv_scales[i_dim]*inv_diam) + 1
            index += sub_index*ngrid**i_dim

        KernelDensityEstimate_loop_round_and_search(index, i_dim, ngrid, ndim, 
                                                    grid, samples, x, 
                                                    inv_scales, radius_squared, 
                                                    &count)

        return log(count) - self.ln_norm


#===============================================================================
# Modified Gausian mixture model 
#===============================================================================

cdef np.ndarray[double, ndim=1, mode="c"] beta_to_weights(\
    np.ndarray[double,  ndim=1, mode="c"] beta, long nguassians):
    """
    Calculate the weights from the beta_weights.
<<<<<<< HEAD
=======

>>>>>>> 9b9d5060
    Args:
        - ndarray beta: 
            1D array containing the beta values to be converted with shape 
            (nguassians).
        - long nguassians: 
            The number of Gaussians in the model.
    Return:
        - ndarray weights: 
            1D array where the weight values will go with shape (nguassians)
<<<<<<< HEAD
=======

>>>>>>> 9b9d5060
    """
    
    cdef double norm = 0.0
    cdef i_guas
    cdef np.ndarray[double, ndim=1, mode="c"] weights = np.empty(nguassians)

    for i_guas in range(nguassians):
        norm += exp(beta[i_guas])
    norm = 1.0/norm

    for i_guas in range(nguassians):
        weights[i_guas] = exp(beta[i_guas])*norm
    return weights

def beta_to_weights_wrap(np.ndarray[double, ndim=1, mode="c"] beta, 
        long nguassians):    
    """
    Wrapper to calculate the weights from the beta_weights.
<<<<<<< HEAD
=======

>>>>>>> 9b9d5060
    Args:
        - ndarray beta: 
            1D array containing the beta values to be converted with shape 
            (nguassians).
        - long nguassians: 
            The number of Gaussians in the model.
    Return:
        - ndarray weights: 
            1D array where the weight values will go with shape (nguassians)
<<<<<<< HEAD
=======

>>>>>>> 9b9d5060
    """    
    
    return beta_to_weights(beta, nguassians)

cdef double calculate_gaussian_normalisation(double alpha, \
    np.ndarray[double, ndim=1, mode="c"] inv_covariance, long ndim):
    """
    Calculate the normalisation for evaluate_one_guassian.
<<<<<<< HEAD
=======

>>>>>>> 9b9d5060
    Args:
        - double alpha: 
            The scalling parameter of the covariance matrix.
        - ndarray inv_covariance: 
            1D array containing the inverse covariance matrix.
        - long ndim: 
            Dimension of the problem.
    Returns:
        - double: 
            The normalisation factor.
    """
    
    cdef long i_dim
    cdef double det=1.0

    for i_dim in range(ndim):
        det *= alpha*2*M_PI/inv_covariance[i_dim]

    return 1.0/sqrt(det)

def calculate_gaussian_normalisation_wrap(double alpha, \
    np.ndarray[double, ndim=1, mode="c"] inv_covariance, long ndim):
    """
    Wrapper to calculate the normalisation for evaluate_one_guassian.
<<<<<<< HEAD
=======

>>>>>>> 9b9d5060
    Args:
        - double alpha: 
            The scalling parameter of the covariance matrix.
        - ndarray inv_covariance: 
            1D array containing the inverse covariance matrix.
        - long ndim: 
            Dimension of the problem.
    Returns:
        - double: 
            The normalisation factor.
    """
    
    return calculate_gaussian_normalisation(alpha, inv_covariance, ndim)

cdef double evaluate_one_guassian(np.ndarray[double, ndim=1, mode="c"] x, \
                           np.ndarray[double, ndim=1, mode="c"] mu, \
                           np.ndarray[double, ndim=1, mode="c"] inv_covariance,\
                           double alpha, double weight, long ndim):
    """
    Evaluate one Guassian.
<<<<<<< HEAD
=======

>>>>>>> 9b9d5060
    Args:
        - ndarray x: 
            Postion where the Gaussian is to be evaluated, with shape (ndim).
        - ndarray mu: 
            Center of the Gaussian, with shape (ndim).
        - ndarray inv_covariance: 
            1D array containing the inverse covariance matrix.
        - double alpha: 
            Scalling parameter of the covariance matrix.
        - double weight: 
            Weight applied to that Guassian.
        - long ndim: 
            Dimension of the problem.
    Returns:
        - double: 
            Height of the Guassian.
    """
    
    cdef double y, distance = 0.0, norm = \
            calculate_gaussian_normalisation(alpha, inv_covariance, ndim)
    cdef long i_dim

    for i_dim in range(ndim):
        distance += (x[i_dim] - mu[i_dim]) * (x[i_dim] - mu[i_dim]) * \
                    inv_covariance[i_dim]
    distance /= 2.0*alpha

    return exp(-distance)*norm*weight

def evaluate_one_guassian_wrap(np.ndarray[double, ndim=1, mode="c"] x, \
                           np.ndarray[double, ndim=1, mode="c"] mu, \
                           np.ndarray[double, ndim=1, mode="c"] inv_covariance,\
                           double alpha, double weight, long ndim):
    """
    Wrapper to evaluate one Guassian.
<<<<<<< HEAD
=======

>>>>>>> 9b9d5060
    Args:
        - ndarray x: 
            Postion where the Gaussian is to be evaluated, with shape (ndim).
        - ndarray mu: 
            Center of the Gaussian, with shape (ndim).
        - ndarray inv_covariance: 
            1D array containing the inverse covariance matrix.
        - double alpha: 
            Scalling parameter of the covariance matrix.
        - double weight: 
            Weight applied to that Guassian.
        - long ndim: 
            Dimension of the problem.
    Returns:
        - double: 
            Height of the Guassian.
    """

    return evaluate_one_guassian(x, mu, inv_covariance, alpha, weight, ndim)

cdef double delta_theta_ij(np.ndarray[double, ndim=1, mode="c"] x, \
                    np.ndarray[double, ndim=1, mode="c"] mu, \
                    np.ndarray[double, ndim=1, mode="c"] inv_covariance, \
                    long ndim):
    """
    Evaluate delta_theta_ij squared which is part of the gradient of the 
    objective function.
<<<<<<< HEAD
=======

>>>>>>> 9b9d5060
    Args:
        - ndarray x: 
            1D array containing the current sample (ndim).
        - ndarray mu: 
            1D array containing the centre of the guassian with shape (ndim).
        - ndarray inv_covariance: 
            1D array containing the inverse covariance of the guassian with 
            shape (ndim).
        - long ndim: 
            Dimension of the problem.
    Returns:
        - double delta_theta_ij: 
            Value of delta_theta_ij squared.
    """
    
    cdef long i_dim
    cdef double distance = 0.0, seperation

    for i_dim in range(ndim):
        seperation = x[i_dim]-mu[i_dim]
        distance += seperation*seperation*inv_covariance[i_dim]
    # print(x, inv_covariance, distance)
    return distance


def delta_theta_ij_wrap(np.ndarray[double, ndim=1, mode="c"] x, \
                        np.ndarray[double, ndim=1, mode="c"] mu, \
                        np.ndarray[double, ndim=1, mode="c"] inv_covariance, \
                        long ndim):
    """
    Wrapper to evaluate delta_theta_ij squared which is part of the gradient of 
    the objective function.
<<<<<<< HEAD
=======

>>>>>>> 9b9d5060
    Args:
        - ndarray x: 
            1D array containing the current sample (ndim).
        - ndarray mu: 
            1D array containing the centre of the guassian with shape (ndim).
        - ndarray inv_covariance: 
            1D array containing the inverse covariance of the guassian with 
            shape (ndim).
        - long ndim: 
            Dimension of the problem.
    Returns:
        - double delta_theta_ij: 
            Value of delta_theta_ij squared.
    """

    return delta_theta_ij(x, mu, inv_covariance, ndim)


cdef double calculate_I_ij(np.ndarray[double, ndim=1, mode="c"] x, \
                        np.ndarray[double, ndim=1, mode="c"] mu, \
                        np.ndarray[double, ndim=1, mode="c"] inv_covariance, \
                        double alpha, double weight, double ln_Pi, long ndim, \
                        double mean_shift):
    """
    Evaluate I_ij which is part the gradient of the objective function.
<<<<<<< HEAD
=======

>>>>>>> 9b9d5060
    Args:
        - ndarray x: 
            1D array containing the current sample (ndim).
        - ndarray mu: 
            1D array containing the centre of the guassian with shape (ndim).
        - ndarray inv_covariance: 
            1D array containing the inverse covariance of the guassian with 
            shape (ndim).
        - double alpha: 
            Current values of alpha (for this guassian).
        - double weights: 
            Current values of the weight (for this guassian).
        - ndarray ln_Pi: 
            Current ln posterior.
        - long ndim: 
            Dimension of the problem.
        - double mean_shift: 
            The mean of the Y values to remove that size from scaling the 
            gradient.
<<<<<<< HEAD
=======

>>>>>>> 9b9d5060
    Returns:
        - double I_ij: 
            Value of I_ij.
    """

    cdef double norm = alpha**(-ndim)
    #calculate_gaussian_normalisation(alpha, inv_covariance, ndim)
    cdef double delta_theta = delta_theta_ij(x, mu, inv_covariance, ndim)
    # if weight*norm*exp(-delta_theta/(2.0*alpha*alpha) \
    # - ln_Pi + mean_shift) > 1E8:
    # print("ln_Pi ", ln_Pi)
    # print("x ", x)
    # print("mu ", mu)
    # print("inv_covariance ", inv_covariance)
    # print("delta_theta ", delta_theta)
    # print("norm", norm)
    # print("I_ij ", weight*norm*exp(-delta_theta/(2.0*alpha*alpha) \
    #- ln_Pi + mean_shift))

    return weight*norm*exp(-delta_theta/(2.0*alpha*alpha) - ln_Pi + mean_shift)

cdef double calculate_I_i(np.ndarray[double, ndim=1, mode="c"] x, \
                np.ndarray[double, ndim=2, mode="c"] centres, \
                np.ndarray[double, ndim=2, mode="c"] inv_covariances, \
                np.ndarray[double, ndim=1, mode="c"] alphas, \
                np.ndarray[double, ndim=1, mode="c"] weights, \
                double ln_Pi, long nguassians, long ndim, double mean_shift):
    """
    Evaluate I_i which is part the gradient of the objective function.
<<<<<<< HEAD
=======

>>>>>>> 9b9d5060
    Args:
        - ndarray x: 
            1D array containing the current sample (ndim).
        - ndarray centres: 
            2D array containing the centres of the guassians with shape 
            (nguassians, ndim).
        - ndarray inv_covariances: 
            2D array containing the inverse covariance of the guassians with 
            shape (nguassians, ndim).
        - ndarray alphas: 
            1D array containing the current values of alpha with shape 
            (nguassians).
        - ndarray weights: 
            1D array containing the current values of the (linear) weights with 
            shape (nguassians)
        - ndarray ln_Pi: 
            Current ln posterior.
        - long nguassians: 
            Number of guassians.
        - long ndim: 
            Dimension of the problem.
        - double mean_shift: 
            The mean of the Y values to remove that size fromscaling the 
            gradient
<<<<<<< HEAD
=======

>>>>>>> 9b9d5060
    Returns:
        double I_i: 
            The value of I_i
    """

    cdef double I_i = 0.0
    cdef long i_guas

    for i_guas in range(nguassians):
        I_i += calculate_I_ij(x, centres[i_guas,:], inv_covariances[i_guas,:], \
                    alphas[i_guas], weights[i_guas], ln_Pi, ndim, mean_shift)
    # print("I_i ", I_i)
    return I_i

cdef void gradient_i1i2(np.ndarray[double, ndim=1, mode="c"] grad_alpha, \
                        np.ndarray[double, ndim=1, mode="c"] grad_beta, \
                        np.ndarray[double, ndim=2, mode="c"] X, \
                        np.ndarray[double, ndim=2, mode="c"] centres, \
                        np.ndarray[double, ndim=2, mode="c"] inv_covariances, \
                        np.ndarray[double, ndim=1, mode="c"] alphas, \
                        np.ndarray[double, ndim=1, mode="c"] weights, \
                        np.ndarray[double, ndim=1, mode="c"] Y, \
                        long nguassians, long ndim, long i1_sample, \
                        long i2_sample, \
                        np.ndarray[long, ndim=1, mode="c"] index_perm, \
                        double gamma, double mean_shift):
    """
    Evaluate the gradient of the objective function.
<<<<<<< HEAD
=======

>>>>>>> 9b9d5060
    Args:
        - ndarray grad_alpha: 
            1D array where the gradient of alpha will be placed shape 
            (nguassians).
        - ndarray grad_beta: 
            1D array where the gradient of beta will be placed shape 
            (nguassians)
        - ndarray X: 
            2D array containing the X values shape (nsamples, ndim).
        - ndarray centres: 
            2D array containing the centres of the guassians with shape 
            (nguassians, ndim).
        - ndarray inv_covariances: 
            2D array containing the inverse covariance of the guassians with 
            shape (nguassians, ndim).
        - ndarray alphas: 
            1D array containing the current values of alpha with shape 
            (nguassians).
        - ndarray weights: 
            1D array containing the current values of the (linear) weights with 
            shape (nguassians)
        - ndarray Y: 
            1D array containing the X values shape (nsamples).
        - long nguassians: 
            Number of guassians.
        - long ndim: 
            Dimension of the problem.
        - long i1_sample: 
            First sample to be considered (usefull for mini-batch gradient 
            decent).
        - long i2_sample: 
            Second sample to be considered.
        - ndarray index_perm: 
            1D array containing a random permutation of the sample indexes with 
            shape (X.shape[0]).
        - double gamma: 
            Regularisation parameter.
        - double mean_shift: 
            Mean of the Y values to remove that size from scaling the gradient.
<<<<<<< HEAD
=======

>>>>>>> 9b9d5060
    """

    cdef np.ndarray[double, ndim=1, mode='c'] x_i, mu_g, inv_cov_g
    cdef double I_i, I_ij, dummy
    cdef long i_sample, i_guas, i_dim, index

    x_i       = np.zeros(ndim)
    mu_g      = np.zeros(ndim)
    inv_cov_g = np.zeros(ndim)

    for i_guas in range(nguassians):
        grad_alpha[i_guas] = <double>0
        grad_beta[i_guas]  = <double>0

    for i_sample in range(i1_sample,i2_sample):
        index = index_perm[i_sample]
        for i_dim in range(ndim):
            x_i[i_dim] = X[index,i_dim]
        I_i = calculate_I_i(x_i, centres, inv_covariances, alphas, \
                  weights, Y[index], nguassians, ndim, mean_shift)

        for i_guas in range(nguassians):
            for i_dim in range(ndim):
                mu_g[i_dim] = centres[i_guas,i_dim]
                inv_cov_g[i_dim] = inv_covariances[i_guas,i_dim]

            I_ij = calculate_I_ij(x_i, mu_g, inv_cov_g, alphas[i_guas], \
                weights[i_guas], Y[index], ndim, mean_shift)

            dummy  = -<double>ndim/alphas[i_guas]
            dummy += delta_theta_ij(x_i, mu_g, inv_cov_g, ndim)/ \
                                (alphas[i_guas]*alphas[i_guas]*alphas[i_guas])
            dummy *= 2*I_i*I_ij
            grad_alpha[i_guas] += dummy + alphas[i_guas]*gamma
            grad_beta[i_guas]  += 2*I_i*(I_ij - I_i*weights[i_guas])

    for i_guas in range(nguassians):
        grad_alpha[i_guas] /= <double>i2_sample - <double>i1_sample
        grad_beta[i_guas]  /= <double>i2_sample - <double>i1_sample 

    return
    
cdef double objective_function(np.ndarray[double, ndim=2, mode="c"] X, \
                        np.ndarray[double, ndim=2, mode="c"] centres, \
                        np.ndarray[double, ndim=2, mode="c"] inv_covariances, \
                        np.ndarray[double, ndim=1, mode="c"] alphas, \
                        np.ndarray[double, ndim=1, mode="c"] weights, \
                        np.ndarray[double, ndim=1, mode="c"] Y, \
                        long nguassians, long ndim, long nsamples, \
                        double gamma, double mean_shift):
    """
    Evaluate the scaled objective function.
<<<<<<< HEAD
=======

>>>>>>> 9b9d5060
    Args:
        - ndarray X: 
            2D array containing the X values shape (nsamples, ndim).
        - ndarray centres: 
            2D array containing the centres of the guassians with shape 
            (nguassians, ndim).
        - ndarray inv_covariances: 
            2D array containing the inverse covariance of the guassians with 
            shape (nguassians, ndim).
        - ndarray alphas: 
            1D array containing the current values of alpha with shape 
            (nguassians).
        - ndarray weights: 
            1D array containing the current values of the (linear) weights with 
            shape (nguassians).
        - ndarray Y: 
            1D array containing the X values shape (nsamples).
        - long nguassians: 
            Number of guassians.
        - long ndim: 
            Dimension of the problem.
        - double gamma: 
            Regularisation parameter.
        - double mean_shift: 
            The mean of the Y values to remove that size from scaling the 
            gradient.
<<<<<<< HEAD
=======

>>>>>>> 9b9d5060
    Returns:
        - double: 
            Scaled objective function.
    """

    cdef np.ndarray[double, ndim=1, mode='c'] x_i
    cdef double I_i, reg=0.0
    cdef long i_sample, i_dim, index, i_guas

    x_i       = np.zeros(ndim)

    for i_sample in range(nsamples):
        index = i_sample
        for i_dim in range(ndim):
            x_i[i_dim] = X[index,i_dim]
        I_i = calculate_I_i(x_i, centres, inv_covariances, alphas, \
                  weights, Y[index], nguassians, ndim, mean_shift)

    for i_guas in range(nguassians):
        reg += alphas[i_guas]*alphas[i_guas]

    return I_i*I_i + 0.5*gamma*reg

class ModifiedGaussianMixtureModel(Model):    
    """
    ModifiedGaussianMixtureModel (MGMM) to approximate the log_e posterior by a 
    modified Gaussian mixture model.
    """

    def __init__(self, long ndim, list domains not None, 
                 hyper_parameters=[3,1E-8,None,None,None]):        
        """
        Constructor setting the hyper parameters and domains of the model of the
        MGMM which models the posterior as a group of Gaussians.
<<<<<<< HEAD
=======

>>>>>>> 9b9d5060
        Args:
            - long ndim: 
                Dimension of the problem to solve.
            - list domains: 
                A list of length 1 with the range of scale parameter of the 
                covariance matrix, i.e. the range of alpha, where C' = alpha * 
                C_samples, and C_samples is the diagonal of the covariance in 
                the samples in each cluster.
            - hyper_parameters: 
                A list of length 5, the first of which should be nummber of 
                clusters, the second is the regularisation parameter gamma, the 
                third is the learning rate, the fourth is the maximum number of 
                terations and the fifth is the batch size.
<<<<<<< HEAD
=======

>>>>>>> 9b9d5060
        Raises:
            - ValueError: 
                Raised if the hyper_parameters list is not length 5.
            - ValueError: 
                Raised if the length of domains list is not 1.
            - ValueError: 
                Raised if the ndim is not positive.
        """

        if len(hyper_parameters) != 5:
            raise ValueError(
                "ModifiedGaussianMixtureModel model hyper_parameters list " +
                "shoule be length 5.")
        if len(domains) != 1:
            raise ValueError(
                "ModifiedGaussianMixtureModel model domains list should " +
                "be length 1.")
        if ndim < 1:
            raise ValueError("ndim must be greater than 0.")

        if hyper_parameters[0] < 1:
            raise ValueError("nguassians must be a positive integer")

        self.ndim                = ndim
        self.alpha_domain        = domains[0]
        self.nguassians          = hyper_parameters[0]
        self.gamma               = hyper_parameters[1]
        self.beta_weights        = np.zeros(self.nguassians)
        self.alphas              = np.ones(self.nguassians)
        self.centres             = np.zeros((self.nguassians,self.ndim))
        self.inv_covariance      = np.ones((self.nguassians,self.ndim))
        self.centres_inv_cov_set = False
        if hyper_parameters[2] == None:
            self.learning_rate   = 0.1
        else:
            self.learning_rate   = hyper_parameters[2]
        if hyper_parameters[3] == None:
            self.max_iter        = 50
        else:
            self.max_iter        = hyper_parameters[3]
        if hyper_parameters[4] == None:
            self.nbatch          = 100
        else:
            self.nbatch          = hyper_parameters[4]
        self.verbose             = False
        self.fitted              = False

    def is_fitted(self):
        """
        Specify whether model has been fitted.
        
        Return:
            - Boolean specifying whether the model has been fitted.
        """

        return self.fitted

    def set_weights(self, np.ndarray[double, ndim=1, mode="c"] weights_in):
        """
        Set the weights of the Gaussians.
        
        The weights are the softmax of the betas (without normalisation), i.e. 
        the betas are the log_e of the weights.
<<<<<<< HEAD
=======

>>>>>>> 9b9d5060
        Args:
            - ndarray weights_in: 
                1D array containing the weights (no need to normalise) with 
                shape (nguassians).
<<<<<<< HEAD
=======

>>>>>>> 9b9d5060
        Raises:
            - ValueError: 
                Raised if the input array length is not nguassians.
            - ValueError: 
                Raised if the input array contains a NaN.
            - ValueError: 
                Raised if at least one of the weights is negative.
            - ValueError: 
                Raised if the sum of the weights is too close to zero.
        """
        if weights_in.size != self.nguassians:
            raise ValueError("Weights must have length nguassians")

        for i_guas in range(self.nguassians):
            if np.isnan(weights_in[i_guas]):
                raise ValueError("Weights contains a NaN")
            if weights_in[i_guas] < 0.0:
                raise ValueError("Weights must be non-negative")

        if np.sum(weights_in) < 1E-8:
            raise ValueError("At least one weight must be non-negative")
            
        with np.errstate(divide="ignore"):
            self.beta_weights = np.log(weights_in)
            
        return

    def set_alphas(self, np.ndarray[double, ndim=1, mode="c"] alphas_in):
        """
        Set the alphas (i.e. scales).
<<<<<<< HEAD
        Args:
            - ndarray alphas_in: 
                1D array containing the alpha scalings with shape (nguassians)
=======

        Args:
            - ndarray alphas_in: 
                1D array containing the alpha scalings with shape (nguassians)

>>>>>>> 9b9d5060
        Raises:
            - ValueError: 
                Raised if the input array length is not nguassians.
            - ValueError: 
                Raised if the input array contains a NaN.
            - ValueError: 
                Raised if at least one of the alphas not positive.
        """
        if alphas_in.size != self.nguassians:
            raise ValueError("alphas must have length nguassians")

        for i_guas in range(self.nguassians):
            if np.isnan(alphas_in[i_guas]):
                raise ValueError("alphas contains a NaN")
            if alphas_in[i_guas] <= 0.0:
                raise ValueError("alphas must be positive")

        self.alphas = alphas_in.copy()
        
        return

    def set_centres(self, np.ndarray[double, ndim=2, mode="c"] centres_in):
        """
        Set the centres of the Gaussians.
<<<<<<< HEAD
        Args:
            - ndarray centres_in: 
                2D array containing the centres with shape (ndim, nguassians).
=======

        Args:
            - ndarray centres_in: 
                2D array containing the centres with shape (ndim, nguassians).

>>>>>>> 9b9d5060
        Raises:
            - ValueError: 
                Raised if the input array is not the correct shape.
            - ValueError: 
                Raised if the input array contains a NaN.
        """
        
        if centres_in.shape[0] != self.nguassians \
            or centres_in.shape[1] != self.ndim:
            raise ValueError("centres must be shape (nguassians,ndim).")

        for i_guas in range(self.nguassians):
            for i_dim in range(self.ndim):
                if np.isnan(centres_in[i_guas,i_dim]):
                    raise ValueError("Centres contains a NaN")

        self.centres = centres_in.copy()

        return

    def set_inv_covariance(self, np.ndarray[double, ndim=2, mode="c"] 
                                 inv_covariance_in):
        """
        Set the inverse covariance of the Gaussians.
<<<<<<< HEAD
        Args:
            - ndarray inv_covariance_in: 
                2D array containing the centres with shape (ndim, nguassians)
=======

        Args:
            - ndarray inv_covariance_in: 
                2D array containing the centres with shape (ndim, nguassians)

>>>>>>> 9b9d5060
        Raises:
            - ValueError: 
                Raised if the input array is not the correct shape.
            - ValueError: 
                Raised if the input array contains a NaN.
            - ValueError: 
                Raised if the input array contains a number that is not positive.
        """
        
        if inv_covariance_in.shape[0] != self.nguassians or \
           inv_covariance_in.shape[1] != self.ndim:
            raise ValueError("inv_covariance must be shape (nguassians,ndim)")

        for i_guas in range(self.nguassians):
            for i_dim in range(self.ndim):
                if np.isnan(inv_covariance_in[i_guas,i_dim]):
                    raise ValueError("inv_covariance contains a NaN")
                if inv_covariance_in[i_guas,i_dim] <= 0.0:
                    raise ValueError("inv_covariance contains a number that " +
                                     "is not positive")

        self.inv_covariance = inv_covariance_in.copy()

        return

    def set_centres_and_inv_covariance(self, \
        np.ndarray[double, ndim=2, mode="c"] centres_in,\
        np.ndarray[double, ndim=2, mode="c"] inv_covariance_in):
        """
        Set the centres and inverse covariance of the Gaussians.
<<<<<<< HEAD
=======

>>>>>>> 9b9d5060
        Args:
            - ndarray centres_in: 
                2D array containing the centres with shape (ndim, nguassians).
            - ndarray inv_covariance_in:  
                2D array containing the centres with shape (ndim, nguassians).
<<<<<<< HEAD
=======

>>>>>>> 9b9d5060
        Raises:
            - ValueError: 
                Raised if the input arrays are not the correct shape.
            - ValueError: 
                Raised if the input arrays contain a NaN.
            - ValueError: 
                Raised if the input covariance contains a number that is not 
                positive.
        """

        if centres_in.shape[0] != self.nguassians or \
           centres_in.shape[1] != self.ndim:
            raise ValueError("centres must be shape (nguassians,ndim)")

        for i_guas in range(self.nguassians):
            for i_dim in range(self.ndim):
                if np.isnan(centres_in[i_guas,i_dim]):
                    raise ValueError("Centres contains a NaN")

        if inv_covariance_in.shape[0] != self.nguassians or \
           inv_covariance_in.shape[1] != self.ndim:
            raise ValueError("inv_covariance must be shape (nguassians,ndim)")

        for i_guas in range(self.nguassians):
            for i_dim in range(self.ndim):
                if np.isnan(inv_covariance_in[i_guas,i_dim]):
                    raise ValueError("inv_covariance contains a NaN")
                if inv_covariance_in[i_guas,i_dim] <= 0.0:
                    raise ValueError(
                        "inv_covariance contains a number that is not positive")

        self.centres = centres_in.copy()
        self.inv_covariance = inv_covariance_in.copy()
        self.centres_inv_cov_set = True
        return

    def fit(self, np.ndarray[double, ndim=2, mode="c"] X, 
            np.ndarray[double, ndim=1, mode="c"] Y):
        """
        Fit the parameters of the model as follows. 
<<<<<<< HEAD
        If centres and inv_covariances not set:
        - Find clusters using the k-means clustering from scikit learn.
=======

        If centres and inv_covariances not set:

        - Find clusters using the k-means clustering from scikit learn.

>>>>>>> 9b9d5060
        - Use the samples in the clusters to find the centres and covariance 
        matricies.
                    
        Then minimize the objective function using the gradients and mini-batch 
        stochastic descent.
<<<<<<< HEAD
=======

>>>>>>> 9b9d5060
        Args:
            - X: 
                2D array of samples of shape (nsamples, ndim).
            - Y: 
                1D array of target log_e posterior values for each sample in X 
                of shape (nsamples).
            
        Returns:
            - Boolean specifying whether fit successful.
        Raises:
            - ValueError: 
                Raised if the first dimension of X is not the same as Y.
            - ValueError: 
                Raised if the first dimension of X is not the same as Y.
            - ValueError: 
                Raised if the second dimension of X is not the same as ndim.
        """

        if X.shape[0] != Y.shape[0]:
            raise ValueError("X and Y sizes are not the same")

        if X.shape[1] != self.ndim:
            raise ValueError("X second dimension not the same as ndim")

        cdef np.ndarray[double, ndim=2, mode='c'] centres         = self.centres
        cdef np.ndarray[double, ndim=2, mode='c'] inv_covariances = \
                                                             self.inv_covariance
        cdef np.ndarray[double, ndim=1, mode='c'] alphas          = self.alphas
        cdef np.ndarray[double, ndim=1, mode='c'] betas           = \
                                                               self.beta_weights
        cdef np.ndarray[double, ndim=1, mode='c'] cluster_count
        cdef np.ndarray[double, ndim=1, mode='c'] weights
        cdef np.ndarray[double, ndim=1, mode='c'] grad_alpha
        cdef np.ndarray[double, ndim=1, mode='c'] grad_beta
        cdef np.ndarray[long, ndim=1, mode='c'] index_perm

        cdef double gamma = self.gamma, learning_rate = self.learning_rate
<<<<<<< HEAD
        cdef double alpha_lower_bound = self.alpha_domain[0], alpha_upper_bound\
=======
        cdef double alpha_lower_bound = self.alpha_domain[0], alpha_upper_bound \
>>>>>>> 9b9d5060
            = self.alpha_domain[1]
        cdef double mean_shift = np.mean(Y)
        cdef long i_dim, i_guas, i_sample, i_iter, i_batch, i1_sample, i2_sample
        cdef long ndim = self.ndim, nguassians = self.nguassians, nsamples \
            = X.shape[0]
        cdef long max_iter = self.max_iter, nbatch = min(self.nbatch,nsamples)
        cdef bint keep_going = True

        if not self.centres_inv_cov_set:
            # scale data
            scaler = preprocessing.StandardScaler(copy=True).fit(X)
            X_scaled = scaler.transform(X)

            # set up with k-means clustering
            kmeans = KMeans(n_clusters=nguassians, random_state=0).fit(X_scaled)

            cluster_count = np.zeros(nguassians)

            for i_sample in range(nsamples):
                i_guas = kmeans.labels_[i_sample]
                cluster_count[i_guas] += 1

                for i_dim in range(ndim):
                    centres[i_guas, i_dim]         += X[i_sample,i_dim]
                    inv_covariances[i_guas, i_dim] += X[i_sample,i_dim] * \
                                                      X[i_sample,i_dim]

            for i_guas in range(nguassians):
                for i_dim in range(ndim):
                    centres[i_guas,i_dim]         = \
                         centres[i_guas,i_dim]/cluster_count[i_guas]

                    inv_covariances[i_guas,i_dim] = \
                         inv_covariances[i_guas,i_dim]/cluster_count[i_guas] - \
                         centres[i_guas,i_dim]*centres[i_guas,i_dim]
                    inv_covariances[i_guas,i_dim] = \
                         1.0/inv_covariances[i_guas,i_dim]
        if self.verbose:
            print("centres : ", centres)
            print("inv_covariances : ", inv_covariances)
        # randomally incialise the parameters
        alphas[:] = np.random.lognormal(sigma=0.25,size=nguassians)
        betas[:]  = np.random.randn(nguassians)
        grad_alpha = np.zeros(nguassians)
        grad_beta = np.zeros(nguassians)
        if self.verbose:
            print("iteration : ", 0, "param ", alphas, \
                                             beta_to_weights(betas, nguassians))

            print("objective function :", objective_function(X, centres, \
                                                inv_covariances, alphas, \
                                     beta_to_weights(betas, nguassians), \
                                   Y, nguassians, ndim, nsamples, gamma, \
                                                             mean_shift))

        for i_guas in range(nguassians):
            if alphas[i_guas] < alpha_lower_bound:
                alphas[i_guas] = alpha_lower_bound
            if alphas[i_guas] > alpha_upper_bound:
                alphas[i_guas] = alpha_upper_bound

        index_perm = np.random.permutation(nsamples)

        i_iter = 0
        while(keep_going):
            for i_batch in range(nbatch):
                i1_sample = i_batch*nsamples//nbatch
                if i_batch == nbatch-1:
                    i2_sample = nsamples
                else:
                    i2_sample = (i_batch+1)*nsamples//nbatch
                # calculate gradients
                weights = beta_to_weights(betas, nguassians)
                gradient_i1i2(grad_alpha, grad_beta, X, centres, \
                              inv_covariances, alphas, weights, Y, \
                              nguassians, ndim, i1_sample, \
                              i2_sample, index_perm, gamma, mean_shift)
                # print("grads ", grad_alpha, grad_beta)
                # update parameters
                for i_guas in range(nguassians):
                    alphas[i_guas] -= learning_rate*grad_alpha[i_guas]
                    betas[i_guas]  -= learning_rate*grad_beta[i_guas]
                # print(" ", alphas, betas)

                for i_guas in range(nguassians):
                    if alphas[i_guas] < alpha_lower_bound:
                        alphas[i_guas] = alpha_lower_bound
                    if alphas[i_guas] > alpha_upper_bound:
                        alphas[i_guas] = alpha_upper_bound

            # check stopping criteria
            i_iter += 1
            if self.verbose:
                print("iteration : ", i_iter, "param ", alphas, \
                                             beta_to_weights(betas, nguassians))

                print("objective function :", objective_function(X, centres, \
                                           inv_covariances, alphas, weights, \
                                              Y, nguassians, ndim, nsamples, \
                                                          gamma, mean_shift))
            if i_iter >= max_iter:
                keep_going = False

        self.fitted = True
        return

    def predict(self, np.ndarray[double, ndim=1, mode="c"] x):
        """
        Use model to predict the hight of the posterior at point x.
        
        Args: 
            - x: 
                1D array of sample of shape (ndim) to predict posterior value.
        Return:
            - Predicted posterior value.
        """

        cdef np.ndarray[double, ndim=2, mode="c"] mus = self.centres
        cdef np.ndarray[double, ndim=2, mode="c"] inv_covariances = \
                                                             self.inv_covariance
        cdef np.ndarray[double, ndim=1, mode="c"] alphas = self.alphas
        cdef np.ndarray[double, ndim=1, mode="c"] weights 

        cdef long i_guas, nguassians = self.nguassians, ndim = self.ndim
        cdef double value = 0.0

        weights = beta_to_weights(self.beta_weights, nguassians)

        for i_guas in range(nguassians):
            value += evaluate_one_guassian(x, mus[i_guas,:], \
                                           inv_covariances[i_guas,:], \
                                           alphas[i_guas], weights[i_guas], \
                                           ndim)
        return log(value)<|MERGE_RESOLUTION|>--- conflicted
+++ resolved
@@ -88,17 +88,11 @@
                                          centre, inv_covariance, mean_shift):
     """
     Evaluate ojective function forthe HyperSphere model. 
-<<<<<<< HEAD
+
     Objective function is given by the variance of the estimator (subject to a 
     linear transformation that does not depend on the radius of the sphere, 
     which is the variable to be fitted).
-=======
-
-    Objective function is given by the variance of the estimator (subject to a 
-    linear transformation that does not depend on the radius of the sphere, 
-    which is the variable to be fitted).
-
->>>>>>> 9b9d5060
+
     Args:
         - double R_squared: 
             Radius of the hyper sphere squared.
@@ -114,10 +108,7 @@
         - inv_covariance_in: 
             1D numpy.ndarray containing the diagonal of inverse covariance 
             matrix that defines the ellipse with shape (ndim) and dtype double.            
-<<<<<<< HEAD
-=======
-
->>>>>>> 9b9d5060
+
     Return:
         - Value of the objective function.
     """
@@ -160,10 +151,7 @@
                  hyper_parameters=None):
         """
         Constructor setting the parameters of the model.
-<<<<<<< HEAD
-=======
-
->>>>>>> 9b9d5060
+
         Args:
             - long ndim_in: 
                 Dimension of the problem to solve.
@@ -213,10 +201,7 @@
     def set_R(self, double R):
         """
         Set the radius of the hypersphere and calculate its volume.
-<<<<<<< HEAD
-=======
-
->>>>>>> 9b9d5060
+
         Args:
             - double R: 
                 The radius of the hyper-sphere.
@@ -242,10 +227,7 @@
         """
         Precompute volume of the hyper sphere (scaled ellipse) and squared 
         radius.
-<<<<<<< HEAD
-=======
-
->>>>>>> 9b9d5060
+
         """
         
         cdef long i_dim
@@ -269,18 +251,12 @@
     def set_centre(self, np.ndarray[double, ndim=1, mode="c"] centre_in):
         """
         Set centre of the hyper-sphere.
-<<<<<<< HEAD
-=======
-
->>>>>>> 9b9d5060
+
         Args:
             - centre_in: 
                 1D numpy.ndarray containing the centre of sphere with shape 
                 (ndim) and dtype double.
-<<<<<<< HEAD
-=======
-
->>>>>>> 9b9d5060
+
         Raises:
             - ValueError: 
                 If the length of the centre array is not the same as ndim
@@ -311,19 +287,13 @@
         Set diagonal inverse covariances for the hyper-sphere.
         
         Only diagonal covariance structure is supported.
-<<<<<<< HEAD
-=======
-
->>>>>>> 9b9d5060
+
         Args:
             - inv_covariance_in: 
                 1D numpy.ndarray containing the diagonal of inverse covariance 
                 matrix that defines the ellipse with shape (ndim) and dtype 
                 double.
-<<<<<<< HEAD
-=======
-
->>>>>>> 9b9d5060
+
         Raises:
             - ValueError: 
                 If the length of the inv_covariance array is not equal to ndim.
@@ -360,10 +330,7 @@
             np.ndarray[double, ndim=1, mode="c"] Y):
         """
         Fit the parameters of the model (i.e. its radius).
-<<<<<<< HEAD
-=======
-
->>>>>>> 9b9d5060
+
         Args:
             - X: 
                 2D array of samples of shape (nsamples, ndim).
@@ -410,10 +377,7 @@
     def predict(self, np.ndarray[double, ndim=1, mode="c"] x):
         """
         Use model to predict the value of log_e posterior at point x.
-<<<<<<< HEAD
-=======
-
->>>>>>> 9b9d5060
+
         Args: 
             - x: 
                 1D array of sample of shape (ndim) to predict posterior value.
@@ -447,10 +411,7 @@
     Creates a dictionary that allows a fast way to find the indexes of samples 
     in a pixel in a grid where the pixel sizes are the diameter of the hyper 
     spheres placed at each sample.
-<<<<<<< HEAD
-=======
-
->>>>>>> 9b9d5060
+
     Args:        
         - dict grid: 
             Empty dictionary where the list of the sample index will be placed. 
@@ -500,10 +461,7 @@
     Recursive function that calls itself in order to call the search_in_pixel 
     function on one pixel behind and infront of the pixel x is in for each 
     dimension.
-<<<<<<< HEAD
-=======
-
->>>>>>> 9b9d5060
+
     Args:
         - long index: 
             The current pixel we are looking at.
@@ -530,10 +488,8 @@
         - long * count: 
             a pointer to the count integer that counts how many hyper spheres 
             the postion x falls inside.
-<<<<<<< HEAD
-=======
-
->>>>>>> 9b9d5060
+
+
     """
     # this does create looping boundry conditions but doesn't matter in 
     # searching it will simply slow things down very very slightly 
@@ -555,10 +511,7 @@
     """
     Examines all samples that are in the current pixel and counts how many of
     those position x falls inside
-<<<<<<< HEAD
-=======
-
->>>>>>> 9b9d5060
+
     Args:
         - long index: 
             The current pixel we are looking at.
@@ -581,10 +534,7 @@
         - long * count: 
             a pointer to the count integer that counts how many hyper spheres 
             the postion x falls inside.
-<<<<<<< HEAD
-=======
-
->>>>>>> 9b9d5060
+
     """
     
     cdef long sample_index, i_dim, ndim = x.size
@@ -606,20 +556,14 @@
     """
     KernelDensityEstimate model to approximate the log_e posterior using 
     kernel density estimation.
-<<<<<<< HEAD
-=======
-
->>>>>>> 9b9d5060
+
     """
 
     def __init__(self, long ndim, list domains not None, 
                   hyper_parameters=[0.1]):
         """
         Constructor setting the hyperparameters and domains of the model.        
-<<<<<<< HEAD
-=======
-
->>>>>>> 9b9d5060
+
         Args:
             - long ndim: 
                 Dimension of the problem to solve.
@@ -628,10 +572,7 @@
             - list hyper_parameters: 
                 A list of length 1 containing the diameter in scaled units of 
                 the hyper spheres to use in the Kernel Density Estimate.
-<<<<<<< HEAD
-=======
-
->>>>>>> 9b9d5060
+
         Raises:
             - ValueError: 
                 If the hyper_parameters list is not length 1
@@ -682,10 +623,7 @@
         """
         Set the scales of the hyper spheres based on the min and max sample in 
         each dimension.
-<<<<<<< HEAD
-=======
-
->>>>>>> 9b9d5060
+
         Args:
             - X: 
                 2D array of samples of shape (nsamples, ndim).
@@ -716,10 +654,7 @@
                                       np.ndarray[double, ndim=2, mode="c"] X):
         """
         Precompute the log_e normalisation factor of the density estimation.
-<<<<<<< HEAD
-=======
-
->>>>>>> 9b9d5060
+
         Args:
             - X: 
                 2D array of samples of shape (nsamples, ndim).
@@ -751,26 +686,17 @@
         Fit the parameters of the model as follows:
             
         - Set the scales of the model from the samples.
-<<<<<<< HEAD
+
         - Create the dictionary containing all the information on which samples 
         are in which pixel in a grid where each pixel size is the same as the 
         diameter of the hyper spheres to be placed on each sample. 
-=======
-
-        - Create the dictionary containing all the information on which samples 
-        are in which pixel in a grid where each pixel size is the same as the 
-        diameter of the hyper spheres to be placed on each sample. 
-
->>>>>>> 9b9d5060
+
         The key is an index of the grid (c type ordering) and the value is a 
         list containing the indexes in the sample array of all the samples in 
         that index 3.
             
         - Precompute the normalisation factor.
-<<<<<<< HEAD
-=======
-
->>>>>>> 9b9d5060
+
         Args:
             - X: 
                 2D array of samples of shape (nsamples, ndim).
@@ -811,10 +737,7 @@
     def predict(self, np.ndarray[double, ndim=1, mode="c"] x):
         """
         Use model to predict the value of the posterior at point x.
-<<<<<<< HEAD
-=======
-
->>>>>>> 9b9d5060
+
         Args: 
             - x: 
                 1D array of sample of shape (ndim) to predict posterior value.
@@ -856,10 +779,7 @@
     np.ndarray[double,  ndim=1, mode="c"] beta, long nguassians):
     """
     Calculate the weights from the beta_weights.
-<<<<<<< HEAD
-=======
-
->>>>>>> 9b9d5060
+
     Args:
         - ndarray beta: 
             1D array containing the beta values to be converted with shape 
@@ -869,10 +789,7 @@
     Return:
         - ndarray weights: 
             1D array where the weight values will go with shape (nguassians)
-<<<<<<< HEAD
-=======
-
->>>>>>> 9b9d5060
+
     """
     
     cdef double norm = 0.0
@@ -891,10 +808,7 @@
         long nguassians):    
     """
     Wrapper to calculate the weights from the beta_weights.
-<<<<<<< HEAD
-=======
-
->>>>>>> 9b9d5060
+
     Args:
         - ndarray beta: 
             1D array containing the beta values to be converted with shape 
@@ -904,10 +818,7 @@
     Return:
         - ndarray weights: 
             1D array where the weight values will go with shape (nguassians)
-<<<<<<< HEAD
-=======
-
->>>>>>> 9b9d5060
+
     """    
     
     return beta_to_weights(beta, nguassians)
@@ -916,10 +827,7 @@
     np.ndarray[double, ndim=1, mode="c"] inv_covariance, long ndim):
     """
     Calculate the normalisation for evaluate_one_guassian.
-<<<<<<< HEAD
-=======
-
->>>>>>> 9b9d5060
+
     Args:
         - double alpha: 
             The scalling parameter of the covariance matrix.
@@ -944,10 +852,7 @@
     np.ndarray[double, ndim=1, mode="c"] inv_covariance, long ndim):
     """
     Wrapper to calculate the normalisation for evaluate_one_guassian.
-<<<<<<< HEAD
-=======
-
->>>>>>> 9b9d5060
+
     Args:
         - double alpha: 
             The scalling parameter of the covariance matrix.
@@ -968,10 +873,7 @@
                            double alpha, double weight, long ndim):
     """
     Evaluate one Guassian.
-<<<<<<< HEAD
-=======
-
->>>>>>> 9b9d5060
+
     Args:
         - ndarray x: 
             Postion where the Gaussian is to be evaluated, with shape (ndim).
@@ -1007,10 +909,7 @@
                            double alpha, double weight, long ndim):
     """
     Wrapper to evaluate one Guassian.
-<<<<<<< HEAD
-=======
-
->>>>>>> 9b9d5060
+
     Args:
         - ndarray x: 
             Postion where the Gaussian is to be evaluated, with shape (ndim).
@@ -1038,10 +937,7 @@
     """
     Evaluate delta_theta_ij squared which is part of the gradient of the 
     objective function.
-<<<<<<< HEAD
-=======
-
->>>>>>> 9b9d5060
+
     Args:
         - ndarray x: 
             1D array containing the current sample (ndim).
@@ -1074,10 +970,7 @@
     """
     Wrapper to evaluate delta_theta_ij squared which is part of the gradient of 
     the objective function.
-<<<<<<< HEAD
-=======
-
->>>>>>> 9b9d5060
+
     Args:
         - ndarray x: 
             1D array containing the current sample (ndim).
@@ -1103,10 +996,7 @@
                         double mean_shift):
     """
     Evaluate I_ij which is part the gradient of the objective function.
-<<<<<<< HEAD
-=======
-
->>>>>>> 9b9d5060
+
     Args:
         - ndarray x: 
             1D array containing the current sample (ndim).
@@ -1126,10 +1016,7 @@
         - double mean_shift: 
             The mean of the Y values to remove that size from scaling the 
             gradient.
-<<<<<<< HEAD
-=======
-
->>>>>>> 9b9d5060
+
     Returns:
         - double I_ij: 
             Value of I_ij.
@@ -1159,10 +1046,7 @@
                 double ln_Pi, long nguassians, long ndim, double mean_shift):
     """
     Evaluate I_i which is part the gradient of the objective function.
-<<<<<<< HEAD
-=======
-
->>>>>>> 9b9d5060
+
     Args:
         - ndarray x: 
             1D array containing the current sample (ndim).
@@ -1187,10 +1071,7 @@
         - double mean_shift: 
             The mean of the Y values to remove that size fromscaling the 
             gradient
-<<<<<<< HEAD
-=======
-
->>>>>>> 9b9d5060
+
     Returns:
         double I_i: 
             The value of I_i
@@ -1219,10 +1100,7 @@
                         double gamma, double mean_shift):
     """
     Evaluate the gradient of the objective function.
-<<<<<<< HEAD
-=======
-
->>>>>>> 9b9d5060
+
     Args:
         - ndarray grad_alpha: 
             1D array where the gradient of alpha will be placed shape 
@@ -1262,10 +1140,7 @@
             Regularisation parameter.
         - double mean_shift: 
             Mean of the Y values to remove that size from scaling the gradient.
-<<<<<<< HEAD
-=======
-
->>>>>>> 9b9d5060
+
     """
 
     cdef np.ndarray[double, ndim=1, mode='c'] x_i, mu_g, inv_cov_g
@@ -1318,10 +1193,7 @@
                         double gamma, double mean_shift):
     """
     Evaluate the scaled objective function.
-<<<<<<< HEAD
-=======
-
->>>>>>> 9b9d5060
+
     Args:
         - ndarray X: 
             2D array containing the X values shape (nsamples, ndim).
@@ -1348,10 +1220,7 @@
         - double mean_shift: 
             The mean of the Y values to remove that size from scaling the 
             gradient.
-<<<<<<< HEAD
-=======
-
->>>>>>> 9b9d5060
+
     Returns:
         - double: 
             Scaled objective function.
@@ -1386,10 +1255,7 @@
         """
         Constructor setting the hyper parameters and domains of the model of the
         MGMM which models the posterior as a group of Gaussians.
-<<<<<<< HEAD
-=======
-
->>>>>>> 9b9d5060
+
         Args:
             - long ndim: 
                 Dimension of the problem to solve.
@@ -1403,10 +1269,7 @@
                 clusters, the second is the regularisation parameter gamma, the 
                 third is the learning rate, the fourth is the maximum number of 
                 terations and the fifth is the batch size.
-<<<<<<< HEAD
-=======
-
->>>>>>> 9b9d5060
+
         Raises:
             - ValueError: 
                 Raised if the hyper_parameters list is not length 5.
@@ -1470,18 +1333,12 @@
         
         The weights are the softmax of the betas (without normalisation), i.e. 
         the betas are the log_e of the weights.
-<<<<<<< HEAD
-=======
-
->>>>>>> 9b9d5060
+
         Args:
             - ndarray weights_in: 
                 1D array containing the weights (no need to normalise) with 
                 shape (nguassians).
-<<<<<<< HEAD
-=======
-
->>>>>>> 9b9d5060
+
         Raises:
             - ValueError: 
                 Raised if the input array length is not nguassians.
@@ -1512,17 +1369,11 @@
     def set_alphas(self, np.ndarray[double, ndim=1, mode="c"] alphas_in):
         """
         Set the alphas (i.e. scales).
-<<<<<<< HEAD
+
         Args:
             - ndarray alphas_in: 
                 1D array containing the alpha scalings with shape (nguassians)
-=======
-
-        Args:
-            - ndarray alphas_in: 
-                1D array containing the alpha scalings with shape (nguassians)
-
->>>>>>> 9b9d5060
+
         Raises:
             - ValueError: 
                 Raised if the input array length is not nguassians.
@@ -1547,17 +1398,11 @@
     def set_centres(self, np.ndarray[double, ndim=2, mode="c"] centres_in):
         """
         Set the centres of the Gaussians.
-<<<<<<< HEAD
+
         Args:
             - ndarray centres_in: 
                 2D array containing the centres with shape (ndim, nguassians).
-=======
-
-        Args:
-            - ndarray centres_in: 
-                2D array containing the centres with shape (ndim, nguassians).
-
->>>>>>> 9b9d5060
+
         Raises:
             - ValueError: 
                 Raised if the input array is not the correct shape.
@@ -1582,17 +1427,11 @@
                                  inv_covariance_in):
         """
         Set the inverse covariance of the Gaussians.
-<<<<<<< HEAD
+
         Args:
             - ndarray inv_covariance_in: 
                 2D array containing the centres with shape (ndim, nguassians)
-=======
-
-        Args:
-            - ndarray inv_covariance_in: 
-                2D array containing the centres with shape (ndim, nguassians)
-
->>>>>>> 9b9d5060
+
         Raises:
             - ValueError: 
                 Raised if the input array is not the correct shape.
@@ -1623,19 +1462,13 @@
         np.ndarray[double, ndim=2, mode="c"] inv_covariance_in):
         """
         Set the centres and inverse covariance of the Gaussians.
-<<<<<<< HEAD
-=======
-
->>>>>>> 9b9d5060
+
         Args:
             - ndarray centres_in: 
                 2D array containing the centres with shape (ndim, nguassians).
             - ndarray inv_covariance_in:  
                 2D array containing the centres with shape (ndim, nguassians).
-<<<<<<< HEAD
-=======
-
->>>>>>> 9b9d5060
+
         Raises:
             - ValueError: 
                 Raised if the input arrays are not the correct shape.
@@ -1676,25 +1509,16 @@
             np.ndarray[double, ndim=1, mode="c"] Y):
         """
         Fit the parameters of the model as follows. 
-<<<<<<< HEAD
+
         If centres and inv_covariances not set:
         - Find clusters using the k-means clustering from scikit learn.
-=======
-
-        If centres and inv_covariances not set:
-
-        - Find clusters using the k-means clustering from scikit learn.
-
->>>>>>> 9b9d5060
+
         - Use the samples in the clusters to find the centres and covariance 
         matricies.
                     
         Then minimize the objective function using the gradients and mini-batch 
         stochastic descent.
-<<<<<<< HEAD
-=======
-
->>>>>>> 9b9d5060
+
         Args:
             - X: 
                 2D array of samples of shape (nsamples, ndim).
@@ -1732,11 +1556,8 @@
         cdef np.ndarray[long, ndim=1, mode='c'] index_perm
 
         cdef double gamma = self.gamma, learning_rate = self.learning_rate
-<<<<<<< HEAD
         cdef double alpha_lower_bound = self.alpha_domain[0], alpha_upper_bound\
-=======
-        cdef double alpha_lower_bound = self.alpha_domain[0], alpha_upper_bound \
->>>>>>> 9b9d5060
+
             = self.alpha_domain[1]
         cdef double mean_shift = np.mean(Y)
         cdef long i_dim, i_guas, i_sample, i_iter, i_batch, i1_sample, i2_sample
@@ -1870,4 +1691,5 @@
                                            inv_covariances[i_guas,:], \
                                            alphas[i_guas], weights[i_guas], \
                                            ndim)
+
         return log(value)