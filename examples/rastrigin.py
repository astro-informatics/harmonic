import numpy as np
import sys
import emcee
import time 
import matplotlib.pyplot as plt
from functools import partial
sys.path.append(".")
import harmonic as hm
sys.path.append("examples")
import utils

# Setup Logging config
hm.logs.setup_logging()

def ln_prior_uniform(x, xmin=-6.0, xmax=6.0, ymin=-6.0, ymax=6.0):
    """Compute log_e of uniform prior.

    Args: 
        x: Position at which to evaluate prior.
        xmin: Uniform prior minimum x edge (first dimension).
        xmax: Uniform prior maximum x edge (first dimension).
        ymin: Uniform prior minimum y edge (second dimension).
        ymax: Uniform prior maximum y edge (second dimension).             
        
    Returns:
        double: Value of prior at specified point.
    """
        
    if x[0] >= xmin and x[0] <= xmax and x[1] >= ymin and x[1] <= ymax:        
        return 1.0 / ( (xmax - xmin) * (ymax - ymin) )
    else:
        return 0.0
        


def ln_likelihood(x):
    """Compute log_e of likelihood defined by Rastrigin function.
    
    Args: 
        x: Position at which to evaluate likelihood.
        
    Returns:
        double: Value of Rastrigin at specified point.
    """
    
    ndim = x.size

    f = 10.0 * ndim

    for i_dim in range(ndim):
        f += x[i_dim]**2 - 10.0 * np.cos( 2.0 * np.pi * x[i_dim] )

    return -f


def ln_posterior(x, ln_prior):
    """Compute log_e of posterior.
    
    Args: 
        x: Position at which to evaluate posterior.
        ln_prior: Prior function.
        
    Returns:
        double: Posterior at specified point.
    """
    
    ln_L = ln_likelihood(x)

    if not np.isfinite(ln_L):
        return -np.inf
    else:
        return ln_prior(x) + ln_L



def run_example(ndim=2, nchains=100, samples_per_chain=1000, 
                nburn=500, verbose=True, 
                plot_corner=False, plot_surface=False):
    """Run Rastrigin example.

    Args: 
        ndim: Dimension.
        nchains: Number of chains.
        samples_per_chain: Number of samples per chain.
        nburn: Number of burn in samples.
        plot_corner: Plot marginalised distributions if true.
        plot_surface: Plot surface and samples if true.
        verbose: If True then display intermediate results.
        
    Returns:
        None.
    """

    hm.logs.high_log('Rastrigin example')
    hm.logs.high_log('Dimensionality = {}'.format(ndim)) 
    hm.logs.low_log('---------------------------------')   
    if ndim != 2:
        raise ValueError("Only ndim=2 is supported (ndim={} specified)"
            .format(ndim))

    # Set parameters.
    savefigs = True
    nfold = 2
    nhyper = 2
    step = -2
    domain = []
    hyper_parameters = [[10**(R)] for R in range(-nhyper+step,step)]
    hm.logs.low_log('Hyper-parameters = {}'.format(hyper_parameters))

    # Set prior parameters.
    use_uniform_prior = True
    if use_uniform_prior:        
        xmin = -6.0
        xmax = 6.0
        ymin = -6.0
        ymax = 6.0
        hm.logs.low_log('xmin, xmax, ymin, ymax = {}, {}, {}, {}'
            .format(xmin, xmax, ymin, ymax))   
        ln_prior = partial(ln_prior_uniform, 
            xmin=xmin, xmax=xmax, ymin=ymin, ymax=ymax) 

	hm.logs.low_log('---------------------------------')
    # Start timer.
    clock = time.clock() 

    # Set up and run multiple simulations
    n_realisations = 50
    evidence_inv_summary = np.zeros((n_realisations,3))
    for i_realisation in range(n_realisations):

        if n_realisations > 1:
            hm.logs.high_log('Realisation number = {}/{}'.format(i_realisation, n_realisations))
    
<<<<<<< HEAD
        hm.logs.high_log('Run sampling...')
        pos = np.random.rand(ndim * nchains).reshape((nchains, ndim)) * 0.5    
        sampler = emcee.EnsembleSampler(nchains, ndim, ln_posterior, args=[ln_prior])
        rstate = np.random.get_state()
        sampler.run_mcmc(pos, samples_per_chain, rstate0=rstate)
        samples = np.ascontiguousarray(sampler.chain[:,nburn:,:])
        lnprob = np.ascontiguousarray(sampler.lnprobability[:,nburn:])

        # Calculate evidence using harmonic....

        # Set up chains.
        chains = hm.Chains(ndim)
        chains.add_chains_3d(samples, lnprob)
        chains_train, chains_test = hm.utils.split_data(chains, training_proportion=0.5)

        # Perform cross-validation.
        hm.logs.high_log('Perform cross-validation...')
        hm.logs.low_log('---------------------------------')
        validation_variances = \
            hm.utils.cross_validation(chains_train, \
                                      domain, \
                                      hyper_parameters, \
                                      nfold=nfold, \
                                      modelClass=hm.model.KernelDensityEstimate, \
                                      verbose=verbose, \
                                      seed=0)
        hm.logs.low_log('Validation variances = {}'.format(validation_variances))
        best_hyper_param_ind = np.argmin(validation_variances)
        best_hyper_param = hyper_parameters[best_hyper_param_ind]
        hm.logs.low_log('Best hyper-parameter = {}'.format(best_hyper_param))
        hm.logs.low_log('---------------------------------')
=======
    hm.logs.high_log('Run sampling...')
    pos = np.random.rand(ndim * nchains).reshape((nchains, ndim)) * 0.5    
    sampler = emcee.EnsembleSampler(nchains, ndim, 
                                    ln_posterior, args=[ln_prior])
    rstate = np.random.get_state()
    sampler.run_mcmc(pos, samples_per_chain, rstate0=rstate)
    samples = np.ascontiguousarray(sampler.chain[:,nburn:,:])
    lnprob = np.ascontiguousarray(sampler.lnprobability[:,nburn:])

    # Calculate evidence using harmonic....

    # Set up chains.
    chains = hm.Chains(ndim)
    chains.add_chains_3d(samples, lnprob)
    chains_train, chains_test = hm.utils.split_data(chains, 
                                                    training_proportion=0.5)

    # Perform cross-validation.
    hm.logs.high_log('Perform cross-validation...')
    hm.logs.low_log('---------------------------------')
    validation_variances = \
        hm.utils.cross_validation(chains_train, \
                                  domain, \
                                  hyper_parameters, \
                                  nfold=nfold, \
                                  modelClass=hm.model.KernelDensityEstimate, \
                                  verbose=verbose, \
                                  seed=0)
    hm.logs.low_log('Validation variances = {}'.format(validation_variances))
    best_hyper_param_ind = np.argmin(validation_variances)
    best_hyper_param = hyper_parameters[best_hyper_param_ind]
    hm.logs.low_log('Best hyper-parameter = {}'.format(best_hyper_param))
    hm.logs.low_log('---------------------------------')

    # Fit model.
    hm.logs.high_log('Fit model...')
    hm.logs.low_log('---------------------------------')
    model = hm.model.KernelDensityEstimate(ndim, 
                                           domain, 
                                           hyper_parameters=best_hyper_param)
    fit_success = model.fit(chains_train.samples, chains_train.ln_posterior)
    hm.logs.low_log('Fit success = {}'.format(fit_success))    
    hm.logs.low_log('---------------------------------')

    # Use chains and model to compute evidence.
    hm.logs.high_log('Compute evidence...')
    ev = hm.Evidence(chains_test.nchains, model)    
    ev.add_chains(chains_test)
    ln_evidence, ln_evidence_std = ev.compute_ln_evidence()

    # Compute analytic evidence.
    if ndim == 2:
        hm.logs.high_log('Compute evidence by numerical integration...')
        hm.logs.low_log('---------------------------------')
        ln_posterior_func = partial(ln_posterior, ln_prior=ln_prior)
        ln_posterior_grid, x_grid, y_grid = \
            utils.eval_func_on_grid(ln_posterior_func, 
                                    xmin=-6.0, xmax=6.0, 
                                    ymin=-6.0, ymax=6.0, 
                                    nx=1000, ny=1000)
        dx = x_grid[0,1] - x_grid[0,0]
        dy = y_grid[1,0] - y_grid[0,0]
        evidence_numerical_integration = np.sum(np.exp(ln_posterior_grid)) * dx\
                                                                           * dy
        hm.logs.low_log('dx = {}'.format(dx))
        hm.logs.low_log('dy = {}'.format(dy))    

    # ==========================================================================
    # Display evidence computation results.
    # ==========================================================================
    hm.logs.low_log('---------------------------------')
    hm.logs.low_log('Evidence: numerical = {}, estimate = {}'
        .format(evidence_numerical_integration, np.exp(ln_evidence)))
    hm.logs.low_log('Evidence: std = {}, std / estimate = {}'
        .format(np.exp(ln_evidence_std), np.exp(ln_evidence_std - ln_evidence)))
    diff = np.log(np.abs(evidence_numerical_integration - np.exp(ln_evidence)))
    hm.logs.high_log('Evidence: |numerical - estimate| / estimate = {}'
        .format(np.exp(diff - ln_evidence)))
    # ==========================================================================
    # Display inverse evidence computation results.
    # ==========================================================================
    hm.logs.low_log('---------------------------------')
    hm.logs.low_log('Inv Evidence: numerical = {}, estimate = {}'
        .format(1.0/evidence_numerical_integration, ev.evidence_inv))
    hm.logs.low_log('Inv Evidence: std = {}, std / estimate = {}'
        .format(np.sqrt(ev.evidence_inv_var), 
            np.sqrt(ev.evidence_inv_var)/ev.evidence_inv))
    hm.logs.low_log('Inv Evidence: kurtosis = {}, sqrt( 2 / ( n_eff - 1 ) ) = {}'
        .format(ev.kurtosis, np.sqrt(2.0/(ev.n_eff-1))))    
    hm.logs.low_log('Inv Evidence: sqrt( var(var) )/ var = {}'
        .format(np.sqrt(ev.evidence_inv_var_var)/ev.evidence_inv_var))    
    hm.logs.high_log('Inv Evidence: |numerical - estimate| / estimate = {}'
        .format(np.abs(1.0 / evidence_numerical_integration - ev.evidence_inv) \
         / ev.evidence_inv))
    # ==========================================================================
    # Display more technical details for ln evidence.
    # ==========================================================================
    hm.logs.low_log('---------------------------------')
    hm.logs.low_log('lnargmax = {}, lnargmin = {}'
        .format(ev.lnargmax, ev.lnargmin))
    hm.logs.low_log('lnprobmax = {}, lnprobmin = {}'
        .format(ev.lnprobmax, ev.lnprobmin))
    hm.logs.low_log('lnpredictmax = {}, lnpredictmin = {}'
        .format(ev.lnpredictmax, ev.lnpredictmin))
    hm.logs.low_log('---------------------------------')
    hm.logs.low_log('mean shift = {}, running sum total = {}'
        .format(ev.mean_shift, sum(ev.running_sum)))
    hm.logs.low_log('running sum = \n{}'
        .format(ev.running_sum))
    hm.logs.low_log('nsamples per chain = \n{}'
        .format(ev.nsamples_per_chain))
    hm.logs.low_log('nsamples eff per chain = \n{}'
        .format(ev.nsamples_eff_per_chain))
    hm.logs.low_log('===============================')


    # Create corner/triangle plot.
    created_plots = False
    if plot_corner:
        
        utils.plot_corner(samples.reshape((-1, ndim)))
        if savefigs:
            plt.savefig('./plots/rastrigin_corner.png',
                        bbox_inches='tight')
        
        utils.plot_getdist(samples.reshape((-1, ndim)))
        if savefigs:
            plt.savefig('./plots/rastrigin_getdist.png',
                        bbox_inches='tight')
        
        plt.show(block=False)  
        created_plots = True
            
    # In 2D case, plot surface/image and samples.    
    if plot_surface and ndim == 2:
        
        # Plot ln_posterior surface.
        # ln_posterior_grid[ln_posterior_grid<-100.0] = -100.0 
        i_chain = 0
        ax = utils.plot_surface(ln_posterior_grid, x_grid, y_grid, 
                                samples[i_chain,:,:].reshape((-1, ndim)), 
                                lnprob[i_chain,:].reshape((-1, 1)))
        # ax.set_zlim(-100.0, 0.0)                
        ax.set_zlabel(r'$\log \mathcal{L}$')        
        if savefigs:
            plt.savefig('./plots/rastrigin_lnposterior_surface.png',
                        bbox_inches='tight')
        
        # Plot posterior image.
        ax = utils.plot_image(np.exp(ln_posterior_grid), x_grid, y_grid, 
                              samples.reshape((-1,ndim)),
                              colorbar_label=r'$\mathcal{L}$')
        # ax.set_clim(vmin=0.0, vmax=0.003)
        if savefigs:
            plt.savefig('./plots/rastrigin_posterior_image.png',
                        bbox_inches='tight')

        # Evaluate model on grid.
        model_grid, x_grid, y_grid = \
            utils.eval_func_on_grid(model.predict, 
                                    xmin=-6.0, xmax=6.0, 
                                    ymin=-6.0, ymax=6.0, 
                                    nx=1000, ny=1000)
        # model_grid[model_grid<-100.0] = -100.0 
        
        # Plot model.
        ax = utils.plot_image(model_grid, x_grid, y_grid, 
                              colorbar_label=r'$\log \varphi$') 
        # ax.set_clim(vmin=-2.0, vmax=2.0)
        if savefigs:
            plt.savefig('./plots/rastrigin_model_image.png',
                        bbox_inches='tight')
        
        # Plot exponential of model.
        ax = utils.plot_image(np.exp(model_grid), x_grid, y_grid,
                              colorbar_label=r'$\varphi$')
        # ax.set_clim(vmin=0.0, vmax=6.0)        
        if savefigs:
            plt.savefig('./plots/rastrigin_modelexp_image.png',
                        bbox_inches='tight')
>>>>>>> 7b9c9489

        # Fit model.
        hm.logs.high_log('Fit model...')
        hm.logs.low_log('---------------------------------')
        model = hm.model.KernelDensityEstimate(ndim, 
                                               domain, 
                                               hyper_parameters=best_hyper_param)
        fit_success = model.fit(chains_train.samples, chains_train.ln_posterior)
        hm.logs.low_log('Fit success = {}'.format(fit_success))    
        hm.logs.low_log('---------------------------------')

        # Use chains and model to compute evidence.
        hm.logs.high_log('Compute evidence...')
        ev = hm.Evidence(chains_test.nchains, model)    
        ev.add_chains(chains_test)
        ln_evidence, ln_evidence_std = ev.compute_ln_evidence()

        # Compute analytic evidence.
        if ndim == 2:
            hm.logs.high_log('Compute evidence by high-resolution numerical integration...')
            hm.logs.low_log('---------------------------------')
            ln_posterior_func = partial(ln_posterior, ln_prior=ln_prior)
            ln_posterior_grid, x_grid, y_grid = \
                utils.eval_func_on_grid(ln_posterior_func, 
                                        xmin=-6.0, xmax=6.0, 
                                        ymin=-6.0, ymax=6.0, 
                                        nx=1000, ny=1000)
            dx = x_grid[0,1] - x_grid[0,0]
            dy = y_grid[1,0] - y_grid[0,0]
            evidence_numerical_integration = np.sum(np.exp(ln_posterior_grid)) * dx * dy
            hm.logs.low_log('dx = {}'.format(dx))
            hm.logs.low_log('dy = {}'.format(dy))    

        # ===============================================================================
        # Display evidence computation results.
        # ===============================================================================
        hm.logs.low_log('---------------------------------')
        hm.logs.low_log('Evidence: numerical = {}, estimate = {}'
            .format(evidence_numerical_integration, np.exp(ln_evidence)))
        hm.logs.low_log('Evidence: std = {}, std / estimate = {}'
            .format(np.exp(ln_evidence_std), np.exp(ln_evidence_std - ln_evidence)))
        diff = np.log(np.abs(evidence_numerical_integration - np.exp(ln_evidence)))
        hm.logs.high_log('Evidence: |numerical - estimate| / estimate = {}'
            .format(np.exp(diff - ln_evidence)))
        # ===============================================================================
        # Display inverse evidence computation results.
        # ===============================================================================
        hm.logs.low_log('---------------------------------')
        hm.logs.low_log('Inv Evidence: numerical = {}, estimate = {}'
            .format(1.0/evidence_numerical_integration, ev.evidence_inv))
        hm.logs.low_log('Inv Evidence: std = {}, std / estimate = {}'
            .format(np.sqrt(ev.evidence_inv_var), np.sqrt(ev.evidence_inv_var)/ev.evidence_inv))
        hm.logs.low_log('Inv Evidence: kurtosis = {}, sqrt( 2 / ( n_eff - 1 ) ) = {}'
            .format(ev.kurtosis, np.sqrt(2.0/(ev.n_eff-1))))    
        hm.logs.low_log('Inv Evidence: sqrt( var(var) )/ var = {}'
            .format(np.sqrt(ev.evidence_inv_var_var)/ev.evidence_inv_var))    
        hm.logs.high_log('Inv Evidence: |numerical - estimate| / estimate = {}'
            .format(np.abs(1.0 / evidence_numerical_integration - ev.evidence_inv) / ev.evidence_inv))
        # ===============================================================================
        # Display more technical details for ln evidence.
        # ===============================================================================
        hm.logs.low_log('---------------------------------')
        hm.logs.low_log('lnargmax = {}, lnargmin = {}'
            .format(ev.lnargmax, ev.lnargmin))
        hm.logs.low_log('lnprobmax = {}, lnprobmin = {}'
            .format(ev.lnprobmax, ev.lnprobmin))
        hm.logs.low_log('lnpredictmax = {}, lnpredictmin = {}'
            .format(ev.lnpredictmax, ev.lnpredictmin))
        hm.logs.low_log('---------------------------------')
        hm.logs.low_log('mean shift = {}, running sum total = {}'
            .format(ev.mean_shift, sum(ev.running_sum)))
        hm.logs.low_log('running sum = \n{}'
            .format(ev.running_sum))
        hm.logs.low_log('nsamples per chain = \n{}'
            .format(ev.nsamples_per_chain))
        hm.logs.low_log('nsamples eff per chain = \n{}'
            .format(ev.nsamples_eff_per_chain))
        hm.logs.low_log('===============================')


        # Create corner/triangle plot.
        created_plots = False
        if plot_corner:
            
            utils.plot_corner(samples.reshape((-1, ndim)))
            if savefigs:
                plt.savefig('./plots/rastrigin_corner.png',
                            bbox_inches='tight')
            
            utils.plot_getdist(samples.reshape((-1, ndim)))
            if savefigs:
                plt.savefig('./plots/rastrigin_getdist.png',
                            bbox_inches='tight')
            
            plt.show(block=False)  
            created_plots = True
                
        # In 2D case, plot surface/image and samples.    
        if plot_surface and ndim == 2:
            
            # Plot ln_posterior surface.
            # ln_posterior_grid[ln_posterior_grid<-100.0] = -100.0 
            i_chain = 0
            ax = utils.plot_surface(ln_posterior_grid, x_grid, y_grid, 
                                    samples[i_chain,:,:].reshape((-1, ndim)), 
                                    lnprob[i_chain,:].reshape((-1, 1)))
            # ax.set_zlim(-100.0, 0.0)                
            ax.set_zlabel(r'$\log \mathcal{L}$')        
            if savefigs:
                plt.savefig('./plots/rastrigin_lnposterior_surface.png',
                            bbox_inches='tight')
            
            # Plot posterior image.
            ax = utils.plot_image(np.exp(ln_posterior_grid), x_grid, y_grid, 
                                  samples.reshape((-1,ndim)),
                                  colorbar_label=r'$\mathcal{L}$')
            # ax.set_clim(vmin=0.0, vmax=0.003)
            if savefigs:
                plt.savefig('./plots/rastrigin_posterior_image.png',
                            bbox_inches='tight')

            # Evaluate model on grid.
            model_grid, x_grid, y_grid = \
                utils.eval_func_on_grid(model.predict, 
                                        xmin=-6.0, xmax=6.0, 
                                        ymin=-6.0, ymax=6.0, 
                                        nx=1000, ny=1000)
            # model_grid[model_grid<-100.0] = -100.0 
            
            # Plot model.
            ax = utils.plot_image(model_grid, x_grid, y_grid, 
                                  colorbar_label=r'$\log \varphi$') 
            # ax.set_clim(vmin=-2.0, vmax=2.0)
            if savefigs:
                plt.savefig('./plots/rastrigin_model_image.png',
                            bbox_inches='tight')
            
            # Plot exponential of model.
            ax = utils.plot_image(np.exp(model_grid), x_grid, y_grid,
                                  colorbar_label=r'$\varphi$')
            # ax.set_clim(vmin=0.0, vmax=6.0)        
            if savefigs:
                plt.savefig('./plots/rastrigin_modelexp_image.png',
                            bbox_inches='tight')

            plt.show(block=False)  
            created_plots = True

        # Save out realisations for voilin plot.
        evidence_inv_summary[i_realisation,0] = ev.evidence_inv
        evidence_inv_summary[i_realisation,1] = ev.evidence_inv_var
        evidence_inv_summary[i_realisation,2] = ev.evidence_inv_var_var

    clock = time.clock() - clock
    hm.logs.high_log('Execution time = {}s'.format(clock))

    if n_realisations > 1:
        np.savetxt("./data/rastrigin_evidence_inv" +
                   "_realisations.dat",
                   evidence_inv_summary)
        evidence_inv_analytic_summary = np.zeros(1)
        evidence_inv_analytic_summary[0] = 1.0 / evidence_numerical_integration
        np.savetxt("./data/rastrigin_evidence_inv" +
                   "_analytic.dat",
                   evidence_inv_analytic_summary)

    if created_plots:
        input("\nPress Enter to continue...")
    
    return samples


if __name__ == '__main__':
    
    # Define parameters.
    ndim = 2 
    nchains = 200
    samples_per_chain = 5000
    nburn = 2000
    np.random.seed(20)
    
    # Run example.
    samples = run_example(ndim, nchains, samples_per_chain, nburn, 
                          plot_corner=False, plot_surface=False, verbose=False)
    


<|MERGE_RESOLUTION|>--- conflicted
+++ resolved
@@ -129,12 +129,14 @@
     for i_realisation in range(n_realisations):
 
         if n_realisations > 1:
-            hm.logs.high_log('Realisation number = {}/{}'.format(i_realisation, n_realisations))
-    
-<<<<<<< HEAD
+            hm.logs.high_log('Realisation number = {}/{}'
+                .format(i_realisation, n_realisations))
+    
+
         hm.logs.high_log('Run sampling...')
         pos = np.random.rand(ndim * nchains).reshape((nchains, ndim)) * 0.5    
-        sampler = emcee.EnsembleSampler(nchains, ndim, ln_posterior, args=[ln_prior])
+        sampler = emcee.EnsembleSampler(nchains, ndim, ln_posterior, \
+                                        args=[ln_prior])
         rstate = np.random.get_state()
         sampler.run_mcmc(pos, samples_per_chain, rstate0=rstate)
         samples = np.ascontiguousarray(sampler.chain[:,nburn:,:])
@@ -145,25 +147,28 @@
         # Set up chains.
         chains = hm.Chains(ndim)
         chains.add_chains_3d(samples, lnprob)
-        chains_train, chains_test = hm.utils.split_data(chains, training_proportion=0.5)
+        chains_train, chains_test = hm.utils.split_data(chains, \
+                                                        training_proportion=0.5)
 
         # Perform cross-validation.
         hm.logs.high_log('Perform cross-validation...')
         hm.logs.low_log('---------------------------------')
         validation_variances = \
             hm.utils.cross_validation(chains_train, \
-                                      domain, \
-                                      hyper_parameters, \
-                                      nfold=nfold, \
-                                      modelClass=hm.model.KernelDensityEstimate, \
-                                      verbose=verbose, \
-                                      seed=0)
-        hm.logs.low_log('Validation variances = {}'.format(validation_variances))
+                                  domain, \
+                                  hyper_parameters, \
+                                  nfold=nfold, \
+                                  modelClass=hm.model.KernelDensityEstimate, \
+                                  verbose=verbose, \
+                                  seed=0)
+        hm.logs.low_log('Validation variances = {}'
+            .format(validation_variances))
         best_hyper_param_ind = np.argmin(validation_variances)
         best_hyper_param = hyper_parameters[best_hyper_param_ind]
-        hm.logs.low_log('Best hyper-parameter = {}'.format(best_hyper_param))
-        hm.logs.low_log('---------------------------------')
-=======
+        hm.logs.low_log('Best hyper-parameter = {}'
+            .format(best_hyper_param))
+        hm.logs.low_log('---------------------------------')
+
     hm.logs.high_log('Run sampling...')
     pos = np.random.rand(ndim * nchains).reshape((nchains, ndim)) * 0.5    
     sampler = emcee.EnsembleSampler(nchains, ndim, 
@@ -251,7 +256,8 @@
     hm.logs.low_log('Inv Evidence: std = {}, std / estimate = {}'
         .format(np.sqrt(ev.evidence_inv_var), 
             np.sqrt(ev.evidence_inv_var)/ev.evidence_inv))
-    hm.logs.low_log('Inv Evidence: kurtosis = {}, sqrt( 2 / ( n_eff - 1 ) ) = {}'
+    hm.logs.low_log('Inv Evidence: kurtosis = {}, \
+                     sqrt( 2 / ( n_eff - 1 ) ) = {}'
         .format(ev.kurtosis, np.sqrt(2.0/(ev.n_eff-1))))    
     hm.logs.low_log('Inv Evidence: sqrt( var(var) )/ var = {}'
         .format(np.sqrt(ev.evidence_inv_var_var)/ev.evidence_inv_var))    
@@ -344,14 +350,14 @@
         if savefigs:
             plt.savefig('./plots/rastrigin_modelexp_image.png',
                         bbox_inches='tight')
->>>>>>> 7b9c9489
+
 
         # Fit model.
         hm.logs.high_log('Fit model...')
         hm.logs.low_log('---------------------------------')
         model = hm.model.KernelDensityEstimate(ndim, 
-                                               domain, 
-                                               hyper_parameters=best_hyper_param)
+                                            domain, 
+                                            hyper_parameters=best_hyper_param)
         fit_success = model.fit(chains_train.samples, chains_train.ln_posterior)
         hm.logs.low_log('Fit success = {}'.format(fit_success))    
         hm.logs.low_log('---------------------------------')
@@ -364,7 +370,8 @@
 
         # Compute analytic evidence.
         if ndim == 2:
-            hm.logs.high_log('Compute evidence by high-resolution numerical integration...')
+            hm.logs.high_log('Compute evidence by high-resolution\
+                              numerical integration...')
             hm.logs.low_log('---------------------------------')
             ln_posterior_func = partial(ln_posterior, ln_prior=ln_prior)
             ln_posterior_grid, x_grid, y_grid = \
@@ -374,38 +381,44 @@
                                         nx=1000, ny=1000)
             dx = x_grid[0,1] - x_grid[0,0]
             dy = y_grid[1,0] - y_grid[0,0]
-            evidence_numerical_integration = np.sum(np.exp(ln_posterior_grid)) * dx * dy
+            evidence_numerical_integration = np.sum(np.exp(ln_posterior_grid)) \
+                                                                     * dx * dy
             hm.logs.low_log('dx = {}'.format(dx))
             hm.logs.low_log('dy = {}'.format(dy))    
 
-        # ===============================================================================
+        # ======================================================================
         # Display evidence computation results.
-        # ===============================================================================
+        # ======================================================================
         hm.logs.low_log('---------------------------------')
         hm.logs.low_log('Evidence: numerical = {}, estimate = {}'
             .format(evidence_numerical_integration, np.exp(ln_evidence)))
         hm.logs.low_log('Evidence: std = {}, std / estimate = {}'
-            .format(np.exp(ln_evidence_std), np.exp(ln_evidence_std - ln_evidence)))
-        diff = np.log(np.abs(evidence_numerical_integration - np.exp(ln_evidence)))
+            .format(np.exp(ln_evidence_std), \
+                np.exp(ln_evidence_std - ln_evidence)))
+        diff = np.log(np.abs(evidence_numerical_integration - \
+                      np.exp(ln_evidence)))
         hm.logs.high_log('Evidence: |numerical - estimate| / estimate = {}'
             .format(np.exp(diff - ln_evidence)))
-        # ===============================================================================
+        # ======================================================================
         # Display inverse evidence computation results.
-        # ===============================================================================
+        # ======================================================================
         hm.logs.low_log('---------------------------------')
         hm.logs.low_log('Inv Evidence: numerical = {}, estimate = {}'
             .format(1.0/evidence_numerical_integration, ev.evidence_inv))
         hm.logs.low_log('Inv Evidence: std = {}, std / estimate = {}'
-            .format(np.sqrt(ev.evidence_inv_var), np.sqrt(ev.evidence_inv_var)/ev.evidence_inv))
-        hm.logs.low_log('Inv Evidence: kurtosis = {}, sqrt( 2 / ( n_eff - 1 ) ) = {}'
+            .format(np.sqrt(ev.evidence_inv_var), \
+                    np.sqrt(ev.evidence_inv_var)/ev.evidence_inv))
+        hm.logs.low_log('Inv Evidence: kurtosis = {}, \
+                         sqrt( 2 / ( n_eff - 1 ) ) = {}'
             .format(ev.kurtosis, np.sqrt(2.0/(ev.n_eff-1))))    
         hm.logs.low_log('Inv Evidence: sqrt( var(var) )/ var = {}'
             .format(np.sqrt(ev.evidence_inv_var_var)/ev.evidence_inv_var))    
         hm.logs.high_log('Inv Evidence: |numerical - estimate| / estimate = {}'
-            .format(np.abs(1.0 / evidence_numerical_integration - ev.evidence_inv) / ev.evidence_inv))
-        # ===============================================================================
+            .format(np.abs(1.0 / evidence_numerical_integration - \
+                                 ev.evidence_inv) / ev.evidence_inv))
+        # ======================================================================
         # Display more technical details for ln evidence.
-        # ===============================================================================
+        # ======================================================================
         hm.logs.low_log('---------------------------------')
         hm.logs.low_log('lnargmax = {}, lnargmin = {}'
             .format(ev.lnargmax, ev.lnargmin))
