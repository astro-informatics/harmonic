import numpy as np
import sys
import emcee
import time 
import matplotlib.pyplot as plt
from functools import partial
sys.path.append(".")
import harmonic as hm
sys.path.append("examples")
import utils

# Setup Logging config
hm.logs.setup_logging()

def ln_prior_uniform(x, xmin=-6.0, xmax=6.0, ymin=-6.0, ymax=6.0):
    """
    .. note:: Compute log_e of uniform prior.

    Args: 
        - x: 
            Position at which to evaluate prior.
        - xmin: 
            Uniform prior minimum x edge (first dimension).
        - xmax: 
            Uniform prior maximum x edge (first dimension).
        - ymin: 
            Uniform prior minimum y edge (second dimension).
        - ymax: 
            Uniform prior maximum y edge (second dimension).             
        
    Returns:
        - double: 
            Value of prior at specified point.
    """
        
    if x[0] >= xmin and x[0] <= xmax and x[1] >= ymin and x[1] <= ymax:        
        return 1.0 / ( (xmax - xmin) * (ymax - ymin) )
    else:
        return 0.0
        


def ln_likelihood(x):
    """
    .. note:: Compute log_e of likelihood defined by Rastrigin function.
    
    Args: 
        - x: 
            Position at which to evaluate likelihood.
        
    Returns:
        - double: 
            Value of Rastrigin at specified point.
    """
    
    ndim = x.size

    f = 10.0 * ndim

    for i_dim in range(ndim):
        f += x[i_dim]**2 - 10.0 * np.cos( 2.0 * np.pi * x[i_dim] )

    return -f


def ln_posterior(x, ln_prior):
    """
    .. note:: Compute log_e of posterior.
    
    Args: 
        - x: 
            Position at which to evaluate posterior.
        - ln_prior: 
            Prior function.
        
    Returns:
        - double: 
            Posterior at specified point.
    """
    
    ln_L = ln_likelihood(x)

    if not np.isfinite(ln_L):
        return -np.inf
    else:
        return ln_prior(x) + ln_L



def run_example(ndim=2, nchains=100, samples_per_chain=1000, 
                nburn=500, verbose=True, 
                plot_corner=False, plot_surface=False):
    """
    .. note:: Run Rastrigin example.

    Args: 
        - ndim: 
            Dimension.
        - nchains: 
            Number of chains.
        - samples_per_chain: 
            Number of samples per chain.
        - nburn: 
            Number of burn in samples.
        - plot_corner: 
            Plot marginalised distributions if true.
        - plot_surface: 
            Plot surface and samples if true.
        - verbose: 
            If True then display intermediate results.
        
    Returns:
        - None.
    """

    hm.logs.high_log('Rastrigin example')
    hm.logs.high_log('Dimensionality = {}'.format(ndim)) 
    hm.logs.low_log('---------------------------------')   
    if ndim != 2:
        raise ValueError("Only ndim=2 is supported (ndim={} specified)"
            .format(ndim))

    # Set parameters.
    savefigs = True
    nfold = 2
    nhyper = 2
    step = -2
    domain = []
    hyper_parameters = [[10**(R)] for R in range(-nhyper+step,step)]
    hm.logs.low_log('Hyper-parameters = {}'.format(hyper_parameters))

    # Set prior parameters.
    use_uniform_prior = True
    if use_uniform_prior:        
        xmin = -6.0
        xmax = 6.0
        ymin = -6.0
        ymax = 6.0
        hm.logs.low_log('xmin, xmax, ymin, ymax = {}, {}, {}, {}'
            .format(xmin, xmax, ymin, ymax))   
<<<<<<< HEAD
        ln_prior = partial(ln_prior_uniform, \
                           xmin=xmin, xmax=xmax, ymin=ymin, ymax=ymax) 
=======


        ln_prior = partial(ln_prior_uniform, 

            xmin=xmin, xmax=xmax, ymin=ymin, ymax=ymax) 
>>>>>>> 9b9d5060

	hm.logs.low_log('---------------------------------')
    # Start timer.
    clock = time.clock() 

    # Set up and run multiple simulations
    n_realisations = 100
    evidence_inv_summary = np.zeros((n_realisations,3))
    for i_realisation in range(n_realisations):

        if n_realisations > 1:
            hm.logs.high_log('Realisation number = {}/{}'
                .format(i_realisation, n_realisations))
    

        hm.logs.high_log('Run sampling...')
        pos = np.random.rand(ndim * nchains).reshape((nchains, ndim)) * 0.5    
        sampler = emcee.EnsembleSampler(nchains, ndim, ln_posterior, \
<<<<<<< HEAD
                                        args=[ln_prior])
=======
                                       args=[ln_prior])
>>>>>>> 9b9d5060
        rstate = np.random.get_state()
        sampler.run_mcmc(pos, samples_per_chain, rstate0=rstate)
        samples = np.ascontiguousarray(sampler.chain[:,nburn:,:])
        lnprob = np.ascontiguousarray(sampler.lnprobability[:,nburn:])

        # Calculate evidence using harmonic....

        # Set up chains.
        chains = hm.Chains(ndim)
        chains.add_chains_3d(samples, lnprob)
<<<<<<< HEAD
        chains_train, chains_test = hm.utils.split_data(chains, 
=======
        chains_train, chains_test = hm.utils.split_data(chains, \
>>>>>>> 9b9d5060
                                                        training_proportion=0.5)

        # Perform cross-validation.
        hm.logs.high_log('Perform cross-validation...')
        hm.logs.low_log('---------------------------------')
        validation_variances = \
            hm.utils.cross_validation(chains_train, \
                                    domain, \
                                    hyper_parameters, \
                                    nfold=nfold, \
                                    modelClass=hm.model.KernelDensityEstimate, \
                                    verbose=verbose, \
                                    seed=0)
        hm.logs.low_log('Validation variances = {}'
            .format(validation_variances))
        best_hyper_param_ind = np.argmin(validation_variances)
        best_hyper_param = hyper_parameters[best_hyper_param_ind]
        hm.logs.low_log('Best hyper-parameter = {}'
            .format(best_hyper_param))
        hm.logs.low_log('---------------------------------')

    hm.logs.high_log('Run sampling...')
    pos = np.random.rand(ndim * nchains).reshape((nchains, ndim)) * 0.5    
    sampler = emcee.EnsembleSampler(nchains, ndim, 
                                    ln_posterior, args=[ln_prior])
    rstate = np.random.get_state()
    sampler.run_mcmc(pos, samples_per_chain, rstate0=rstate)
    samples = np.ascontiguousarray(sampler.chain[:,nburn:,:])
    lnprob = np.ascontiguousarray(sampler.lnprobability[:,nburn:])

    # Calculate evidence using harmonic....

    # Set up chains.
    chains = hm.Chains(ndim)
    chains.add_chains_3d(samples, lnprob)
    chains_train, chains_test = hm.utils.split_data(chains, 
                                                    training_proportion=0.5)

    # Perform cross-validation.
    hm.logs.high_log('Perform cross-validation...')
    hm.logs.low_log('---------------------------------')
    validation_variances = \
        hm.utils.cross_validation(chains_train, \
                                  domain, \
                                  hyper_parameters, \
                                  nfold=nfold, \
                                  modelClass=hm.model.KernelDensityEstimate, \
                                  verbose=verbose, \
                                  seed=0)
    hm.logs.low_log('Validation variances = {}'.format(validation_variances))
    best_hyper_param_ind = np.argmin(validation_variances)
    best_hyper_param = hyper_parameters[best_hyper_param_ind]
    hm.logs.low_log('Best hyper-parameter = {}'.format(best_hyper_param))
    hm.logs.low_log('---------------------------------')

    # Fit model.
    hm.logs.high_log('Fit model...')
    hm.logs.low_log('---------------------------------')
    model = hm.model.KernelDensityEstimate(ndim, 
                                           domain, 
                                           hyper_parameters=best_hyper_param)
    fit_success = model.fit(chains_train.samples, chains_train.ln_posterior)
    hm.logs.low_log('Fit success = {}'.format(fit_success))    
    hm.logs.low_log('---------------------------------')

    # Use chains and model to compute evidence.
    hm.logs.high_log('Compute evidence...')
    ev = hm.Evidence(chains_test.nchains, model)    
    ev.add_chains(chains_test)
    ln_evidence, ln_evidence_std = ev.compute_ln_evidence()

    # Compute analytic evidence.
    if ndim == 2:
        hm.logs.high_log('Compute evidence by numerical integration...')
        hm.logs.low_log('---------------------------------')
        ln_posterior_func = partial(ln_posterior, ln_prior=ln_prior)
        ln_posterior_grid, x_grid, y_grid = \
            utils.eval_func_on_grid(ln_posterior_func, 
                                    xmin=-6.0, xmax=6.0, 
                                    ymin=-6.0, ymax=6.0, 
                                    nx=1000, ny=1000)
        dx = x_grid[0,1] - x_grid[0,0]
        dy = y_grid[1,0] - y_grid[0,0]
        evidence_numerical_integration = np.sum(np.exp(ln_posterior_grid)) * dx\
                                                                           * dy
        hm.logs.low_log('dx = {}'.format(dx))
        hm.logs.low_log('dy = {}'.format(dy))    

    # ==========================================================================
    # Display evidence computation results.
    # ==========================================================================
    hm.logs.low_log('---------------------------------')
    hm.logs.low_log('Evidence: numerical = {}, estimate = {}'
        .format(evidence_numerical_integration, np.exp(ln_evidence)))
    hm.logs.low_log('Evidence: std = {}, std / estimate = {}'
        .format(np.exp(ln_evidence_std), np.exp(ln_evidence_std - ln_evidence)))
    diff = np.log(np.abs(evidence_numerical_integration - np.exp(ln_evidence)))
    hm.logs.high_log('Evidence: |numerical - estimate| / estimate = {}'
        .format(np.exp(diff - ln_evidence)))
    # ==========================================================================
    # Display inverse evidence computation results.
    # ==========================================================================
    hm.logs.low_log('---------------------------------')
    hm.logs.low_log('Inv Evidence: numerical = {}, estimate = {}'
        .format(1.0/evidence_numerical_integration, ev.evidence_inv))
    hm.logs.low_log('Inv Evidence: std = {}, std / estimate = {}'
        .format(np.sqrt(ev.evidence_inv_var), 
            np.sqrt(ev.evidence_inv_var)/ev.evidence_inv))
    hm.logs.low_log('Inv Evidence: kurtosis = {}, sqrt( 2 / ( n_eff - 1 ) ) = {}'
        .format(ev.kurtosis, np.sqrt(2.0/(ev.n_eff-1))))    
    hm.logs.low_log('Inv Evidence: sqrt( var(var) )/ var = {}'
        .format(np.sqrt(ev.evidence_inv_var_var)/ev.evidence_inv_var))    
    hm.logs.high_log('Inv Evidence: |numerical - estimate| / estimate = {}'
        .format(np.abs(1.0 / evidence_numerical_integration - ev.evidence_inv) \
         / ev.evidence_inv))
    # ==========================================================================
    # Display more technical details for ln evidence.
    # ==========================================================================
    hm.logs.low_log('---------------------------------')
    hm.logs.low_log('lnargmax = {}, lnargmin = {}'
        .format(ev.lnargmax, ev.lnargmin))
    hm.logs.low_log('lnprobmax = {}, lnprobmin = {}'
        .format(ev.lnprobmax, ev.lnprobmin))
    hm.logs.low_log('lnpredictmax = {}, lnpredictmin = {}'
        .format(ev.lnpredictmax, ev.lnpredictmin))
    hm.logs.low_log('---------------------------------')
    hm.logs.low_log('mean shift = {}, running sum total = {}'
        .format(ev.mean_shift, sum(ev.running_sum)))
    hm.logs.low_log('running sum = \n{}'
        .format(ev.running_sum))
    hm.logs.low_log('nsamples per chain = \n{}'
        .format(ev.nsamples_per_chain))
    hm.logs.low_log('nsamples eff per chain = \n{}'
        .format(ev.nsamples_eff_per_chain))
    hm.logs.low_log('===============================')


    # Create corner/triangle plot.
    created_plots = False
    if plot_corner:
        
        utils.plot_corner(samples.reshape((-1, ndim)))
        if savefigs:
            plt.savefig('./plots/rastrigin_corner.png',
                        bbox_inches='tight')
        
        utils.plot_getdist(samples.reshape((-1, ndim)))
        if savefigs:
            plt.savefig('./plots/rastrigin_getdist.png',
                        bbox_inches='tight')
        
        plt.show(block=False)  
        created_plots = True
            
    # In 2D case, plot surface/image and samples.    
    if plot_surface and ndim == 2:
        
        # Plot ln_posterior surface.
        # ln_posterior_grid[ln_posterior_grid<-100.0] = -100.0 
        i_chain = 0
        ax = utils.plot_surface(ln_posterior_grid, x_grid, y_grid, 
                                samples[i_chain,:,:].reshape((-1, ndim)), 
                                lnprob[i_chain,:].reshape((-1, 1)))
        # ax.set_zlim(-100.0, 0.0)                
        ax.set_zlabel(r'$\log \mathcal{L}$')        
        if savefigs:
            plt.savefig('./plots/rastrigin_lnposterior_surface.png',
                        bbox_inches='tight')
        
        # Plot posterior image.
        ax = utils.plot_image(np.exp(ln_posterior_grid), x_grid, y_grid, 
                              samples.reshape((-1,ndim)),
                              colorbar_label=r'$\mathcal{L}$')
        # ax.set_clim(vmin=0.0, vmax=0.003)
        if savefigs:
            plt.savefig('./plots/rastrigin_posterior_image.png',
                        bbox_inches='tight')

        # Evaluate model on grid.
        model_grid, x_grid, y_grid = \
            utils.eval_func_on_grid(model.predict, 
                                    xmin=-6.0, xmax=6.0, 
                                    ymin=-6.0, ymax=6.0, 
                                    nx=1000, ny=1000)
        # model_grid[model_grid<-100.0] = -100.0 
        
        # Plot model.
        ax = utils.plot_image(model_grid, x_grid, y_grid, 
                              colorbar_label=r'$\log \varphi$') 
        # ax.set_clim(vmin=-2.0, vmax=2.0)
        if savefigs:
            plt.savefig('./plots/rastrigin_model_image.png',
                        bbox_inches='tight')
        
        # Plot exponential of model.
        ax = utils.plot_image(np.exp(model_grid), x_grid, y_grid,
                              colorbar_label=r'$\varphi$')
        # ax.set_clim(vmin=0.0, vmax=6.0)        
        if savefigs:
            plt.savefig('./plots/rastrigin_modelexp_image.png',
                        bbox_inches='tight')


        # Fit model.
        hm.logs.high_log('Fit model...')
        hm.logs.low_log('---------------------------------')
        model = hm.model.KernelDensityEstimate(ndim, 
                                            domain, 
                                            hyper_parameters=best_hyper_param)
        fit_success = model.fit(chains_train.samples, chains_train.ln_posterior)
        hm.logs.low_log('Fit success = {}'.format(fit_success))    
        hm.logs.low_log('---------------------------------')

        # Use chains and model to compute evidence.
        hm.logs.high_log('Compute evidence...')
        ev = hm.Evidence(chains_test.nchains, model)    
        ev.add_chains(chains_test)
        ln_evidence, ln_evidence_std = ev.compute_ln_evidence()

        # Compute analytic evidence.
        if ndim == 2:
<<<<<<< HEAD
            hm.logs.high_log('Compute evidence by high-resolution numerical \
                              integration...')
=======
            hm.logs.high_log('Compute evidence by high-resolution \
                              numerical integration...')
>>>>>>> 9b9d5060
            hm.logs.low_log('---------------------------------')
            ln_posterior_func = partial(ln_posterior, ln_prior=ln_prior)
            ln_posterior_grid, x_grid, y_grid = \
                utils.eval_func_on_grid(ln_posterior_func, 
                                        xmin=-6.0, xmax=6.0, 
                                        ymin=-6.0, ymax=6.0, 
                                        nx=1000, ny=1000)
            dx = x_grid[0,1] - x_grid[0,0]
            dy = y_grid[1,0] - y_grid[0,0]
            evidence_numerical_integration = np.sum(np.exp(ln_posterior_grid)) \
<<<<<<< HEAD
                                                                       * dx * dy
=======
                                                    * dx * dy
>>>>>>> 9b9d5060
            hm.logs.low_log('dx = {}'.format(dx))
            hm.logs.low_log('dy = {}'.format(dy))    

        # ======================================================================
        # Display evidence computation results.
        # ======================================================================
        hm.logs.low_log('---------------------------------')
        hm.logs.low_log('Evidence: numerical = {}, estimate = {}'
            .format(evidence_numerical_integration, np.exp(ln_evidence)))
        hm.logs.low_log('Evidence: std = {}, std / estimate = {}'
            .format(np.exp(ln_evidence_std), \
<<<<<<< HEAD
                           np.exp(ln_evidence_std - ln_evidence)))
        diff = np.log(np.abs(evidence_numerical_integration \
                                                         - np.exp(ln_evidence)))
        hm.logs.high_log('Evidence: \
                          100 * |numerical - estimate| / estimate = {}%'
=======
                 np.exp(ln_evidence_std - ln_evidence)))
        diff = np.log(np.abs(evidence_numerical_integration - \
                      np.exp(ln_evidence)))
        hm.logs.high_log('Evidence: |numerical - estimate| / estimate = {}'
>>>>>>> 9b9d5060
            .format(np.exp(diff - ln_evidence)))
        # ======================================================================
        # Display inverse evidence computation results.
        # ======================================================================
        hm.logs.low_log('---------------------------------')
        hm.logs.low_log('Inv Evidence: numerical = {}, estimate = {}'
            .format(1.0/evidence_numerical_integration, ev.evidence_inv))
        hm.logs.low_log('Inv Evidence: std = {}, std / estimate = {}'
            .format(np.sqrt(ev.evidence_inv_var), \
                    np.sqrt(ev.evidence_inv_var)/ev.evidence_inv))
        hm.logs.low_log('Inv Evidence: kurtosis = {}, \
<<<<<<< HEAD
                        sqrt( 2 / ( n_eff - 1 ) ) = {}'
            .format(ev.kurtosis, np.sqrt(2.0/(ev.n_eff-1))))    
        hm.logs.low_log('Inv Evidence: sqrt( var(var) )/ var = {}'
            .format(np.sqrt(ev.evidence_inv_var_var)/ev.evidence_inv_var))    
        hm.logs.high_log('Inv Evidence: \
                          100 * |numerical - estimate| / estimate = {}%'
            .format(100 * np.abs(1.0 / evidence_numerical_integration - \
                    ev.evidence_inv) / ev.evidence_inv))
=======
                         sqrt( 2 / ( n_eff - 1 ) ) = {}'
            .format(ev.kurtosis, np.sqrt(2.0/(ev.n_eff-1))))    
        hm.logs.low_log('Inv Evidence: sqrt( var(var) )/ var = {}'
            .format(np.sqrt(ev.evidence_inv_var_var)/ev.evidence_inv_var))    
        hm.logs.high_log('Inv Evidence: |numerical - estimate| / estimate = {}'
            .format(np.abs(1.0 / evidence_numerical_integration - \
                           ev.evidence_inv) / ev.evidence_inv))
>>>>>>> 9b9d5060
        # ======================================================================
        # Display more technical details for ln evidence.
        # ======================================================================
        hm.logs.low_log('---------------------------------')
        hm.logs.low_log('lnargmax = {}, lnargmin = {}'
            .format(ev.lnargmax, ev.lnargmin))
        hm.logs.low_log('lnprobmax = {}, lnprobmin = {}'
            .format(ev.lnprobmax, ev.lnprobmin))
        hm.logs.low_log('lnpredictmax = {}, lnpredictmin = {}'
            .format(ev.lnpredictmax, ev.lnpredictmin))
        hm.logs.low_log('---------------------------------')
        hm.logs.low_log('mean shift = {}, max shift = {}'
            .format(ev.mean_shift, ev.max_shift))
        hm.logs.low_log('running sum total = {}'
            .format(sum(ev.running_sum)))
        hm.logs.low_log('running sum = \n{}'
            .format(ev.running_sum))
        hm.logs.low_log('nsamples per chain = \n{}'
            .format(ev.nsamples_per_chain))
        hm.logs.low_log('nsamples eff per chain = \n{}'
            .format(ev.nsamples_eff_per_chain))
        hm.logs.low_log('===============================')


        # Create corner/triangle plot.
        created_plots = False
        if plot_corner and i_realisation == 0:
            
            utils.plot_corner(samples.reshape((-1, ndim)))
            if savefigs:
                plt.savefig('./plots/rastrigin_corner.png',
                            bbox_inches='tight')
            
            utils.plot_getdist(samples.reshape((-1, ndim)))
            if savefigs:
                plt.savefig('./plots/rastrigin_getdist.png',
                            bbox_inches='tight')
            
            plt.show(block=False)  
            created_plots = True
                
        # In 2D case, plot surface/image and samples.    
        if plot_surface and ndim == 2 and i_realisation == 0:
            
            # Plot ln_posterior surface.
            # ln_posterior_grid[ln_posterior_grid<-100.0] = -100.0 
            i_chain = 0
            ax = utils.plot_surface(ln_posterior_grid, x_grid, y_grid, 
                                    samples[i_chain,:,:].reshape((-1, ndim)), 
                                    lnprob[i_chain,:].reshape((-1, 1)))
            # ax.set_zlim(-100.0, 0.0)                
            ax.set_zlabel(r'$\log \mathcal{L}$')        
            if savefigs:
                plt.savefig('./plots/rastrigin_lnposterior_surface.png',
                            bbox_inches='tight')
            
            # Plot posterior image.
            ax = utils.plot_image(np.exp(ln_posterior_grid), x_grid, y_grid, 
                                  samples.reshape((-1,ndim)),
                                  colorbar_label=r'$\mathcal{L}$')
            # ax.set_clim(vmin=0.0, vmax=0.003)
            if savefigs:
                plt.savefig('./plots/rastrigin_posterior_image.png',
                            bbox_inches='tight')

            # Evaluate model on grid.
            model_grid, x_grid, y_grid = \
                utils.eval_func_on_grid(model.predict, 
                                        xmin=-6.0, xmax=6.0, 
                                        ymin=-6.0, ymax=6.0, 
                                        nx=1000, ny=1000)
            # model_grid[model_grid<-100.0] = -100.0 
            
            # Plot model.
            ax = utils.plot_image(model_grid, x_grid, y_grid, 
                                  colorbar_label=r'$\log \varphi$') 
            # ax.set_clim(vmin=-2.0, vmax=2.0)
            if savefigs:
                plt.savefig('./plots/rastrigin_model_image.png',
                            bbox_inches='tight')
            
            # Plot exponential of model.
            ax = utils.plot_image(np.exp(model_grid), x_grid, y_grid,
                                  colorbar_label=r'$\varphi$')
            # ax.set_clim(vmin=0.0, vmax=6.0)        
            if savefigs:
                plt.savefig('./plots/rastrigin_modelexp_image.png',
                            bbox_inches='tight')

            plt.show(block=False)  
            created_plots = True

        # Save out realisations for voilin plot.
        evidence_inv_summary[i_realisation,0] = ev.evidence_inv
        evidence_inv_summary[i_realisation,1] = ev.evidence_inv_var
        evidence_inv_summary[i_realisation,2] = ev.evidence_inv_var_var

    clock = time.clock() - clock
    hm.logs.high_log('Execution time = {}s'.format(clock))

    if n_realisations > 1:
        np.savetxt("./data/rastrigin_evidence_inv" +
                   "_realisations.dat",
                   evidence_inv_summary)
        evidence_inv_analytic_summary = np.zeros(1)
        evidence_inv_analytic_summary[0] = 1.0 / evidence_numerical_integration
        np.savetxt("./data/rastrigin_evidence_inv" +
                   "_analytic.dat",
                   evidence_inv_analytic_summary)

    if created_plots:
        input("\nPress Enter to continue...")
    
    return samples


if __name__ == '__main__':
    
    # Define parameters.
    ndim = 2 
    nchains = 200
    samples_per_chain = 5000
    nburn = 2000
    np.random.seed(20)
    
    # Run example.
    samples = run_example(ndim, nchains, samples_per_chain, nburn, 
                          plot_corner=True, plot_surface=True, verbose=False)
    


<|MERGE_RESOLUTION|>--- conflicted
+++ resolved
@@ -138,16 +138,8 @@
         ymax = 6.0
         hm.logs.low_log('xmin, xmax, ymin, ymax = {}, {}, {}, {}'
             .format(xmin, xmax, ymin, ymax))   
-<<<<<<< HEAD
         ln_prior = partial(ln_prior_uniform, \
                            xmin=xmin, xmax=xmax, ymin=ymin, ymax=ymax) 
-=======
-
-
-        ln_prior = partial(ln_prior_uniform, 
-
-            xmin=xmin, xmax=xmax, ymin=ymin, ymax=ymax) 
->>>>>>> 9b9d5060
 
 	hm.logs.low_log('---------------------------------')
     # Start timer.
@@ -166,11 +158,7 @@
         hm.logs.high_log('Run sampling...')
         pos = np.random.rand(ndim * nchains).reshape((nchains, ndim)) * 0.5    
         sampler = emcee.EnsembleSampler(nchains, ndim, ln_posterior, \
-<<<<<<< HEAD
                                         args=[ln_prior])
-=======
-                                       args=[ln_prior])
->>>>>>> 9b9d5060
         rstate = np.random.get_state()
         sampler.run_mcmc(pos, samples_per_chain, rstate0=rstate)
         samples = np.ascontiguousarray(sampler.chain[:,nburn:,:])
@@ -181,11 +169,7 @@
         # Set up chains.
         chains = hm.Chains(ndim)
         chains.add_chains_3d(samples, lnprob)
-<<<<<<< HEAD
         chains_train, chains_test = hm.utils.split_data(chains, 
-=======
-        chains_train, chains_test = hm.utils.split_data(chains, \
->>>>>>> 9b9d5060
                                                         training_proportion=0.5)
 
         # Perform cross-validation.
@@ -407,13 +391,8 @@
 
         # Compute analytic evidence.
         if ndim == 2:
-<<<<<<< HEAD
             hm.logs.high_log('Compute evidence by high-resolution numerical \
                               integration...')
-=======
-            hm.logs.high_log('Compute evidence by high-resolution \
-                              numerical integration...')
->>>>>>> 9b9d5060
             hm.logs.low_log('---------------------------------')
             ln_posterior_func = partial(ln_posterior, ln_prior=ln_prior)
             ln_posterior_grid, x_grid, y_grid = \
@@ -424,11 +403,7 @@
             dx = x_grid[0,1] - x_grid[0,0]
             dy = y_grid[1,0] - y_grid[0,0]
             evidence_numerical_integration = np.sum(np.exp(ln_posterior_grid)) \
-<<<<<<< HEAD
                                                                        * dx * dy
-=======
-                                                    * dx * dy
->>>>>>> 9b9d5060
             hm.logs.low_log('dx = {}'.format(dx))
             hm.logs.low_log('dy = {}'.format(dy))    
 
@@ -440,18 +415,11 @@
             .format(evidence_numerical_integration, np.exp(ln_evidence)))
         hm.logs.low_log('Evidence: std = {}, std / estimate = {}'
             .format(np.exp(ln_evidence_std), \
-<<<<<<< HEAD
                            np.exp(ln_evidence_std - ln_evidence)))
         diff = np.log(np.abs(evidence_numerical_integration \
                                                          - np.exp(ln_evidence)))
         hm.logs.high_log('Evidence: \
                           100 * |numerical - estimate| / estimate = {}%'
-=======
-                 np.exp(ln_evidence_std - ln_evidence)))
-        diff = np.log(np.abs(evidence_numerical_integration - \
-                      np.exp(ln_evidence)))
-        hm.logs.high_log('Evidence: |numerical - estimate| / estimate = {}'
->>>>>>> 9b9d5060
             .format(np.exp(diff - ln_evidence)))
         # ======================================================================
         # Display inverse evidence computation results.
@@ -463,7 +431,6 @@
             .format(np.sqrt(ev.evidence_inv_var), \
                     np.sqrt(ev.evidence_inv_var)/ev.evidence_inv))
         hm.logs.low_log('Inv Evidence: kurtosis = {}, \
-<<<<<<< HEAD
                         sqrt( 2 / ( n_eff - 1 ) ) = {}'
             .format(ev.kurtosis, np.sqrt(2.0/(ev.n_eff-1))))    
         hm.logs.low_log('Inv Evidence: sqrt( var(var) )/ var = {}'
@@ -472,15 +439,6 @@
                           100 * |numerical - estimate| / estimate = {}%'
             .format(100 * np.abs(1.0 / evidence_numerical_integration - \
                     ev.evidence_inv) / ev.evidence_inv))
-=======
-                         sqrt( 2 / ( n_eff - 1 ) ) = {}'
-            .format(ev.kurtosis, np.sqrt(2.0/(ev.n_eff-1))))    
-        hm.logs.low_log('Inv Evidence: sqrt( var(var) )/ var = {}'
-            .format(np.sqrt(ev.evidence_inv_var_var)/ev.evidence_inv_var))    
-        hm.logs.high_log('Inv Evidence: |numerical - estimate| / estimate = {}'
-            .format(np.abs(1.0 / evidence_numerical_integration - \
-                           ev.evidence_inv) / ev.evidence_inv))
->>>>>>> 9b9d5060
         # ======================================================================
         # Display more technical details for ln evidence.
         # ======================================================================
