--- conflicted
+++ resolved
@@ -150,7 +150,6 @@
 
         # Calculate evidence using harmonic....
 
-<<<<<<< HEAD
         # Set up chains.
         chains = hm.Chains(ndim)
         chains.add_chains_3d(samples, lnprob)
@@ -173,22 +172,7 @@
         best_hyper_param = hyper_parameters[best_hyper_param_ind]
         hm.logs.low_log('Best hyper parameter = {}'
             .format(best_hyper_param))
-=======
-    # Create corner/triangle plot.
-    created_plots = False
-    if plot_corner:
-        
-        utils.plot_corner(samples.reshape((-1, ndim)))
-        if savefigs:
-            plt.savefig('examples/plots/himmelblau_corner.png',
-                        bbox_inches='tight')
-        
-        utils.plot_getdist(samples.reshape((-1, ndim)))
-        if savefigs:
-            plt.savefig('examples/plots/himmelblau_getdist.png',
-                        bbox_inches='tight')
->>>>>>> 23e007a0
-        
+
         # Fit model.
         hm.logs.high_log('Fit model...')
         model = hm.model.KernelDensityEstimate(ndim, 
@@ -197,7 +181,6 @@
         fit_success = model.fit(chains_train.samples, chains_train.ln_posterior)
         hm.logs.low_log('Fit success = {}'.format(fit_success))    
         
-<<<<<<< HEAD
         # Use chains and model to compute evidence.
         hm.logs.high_log('Compute evidence...')
         ev = hm.Evidence(chains_test.nchains, model)    
@@ -276,50 +259,6 @@
             .format(ev.nsamples_eff_per_chain))
         hm.logs.low_log('===============================')
 
-=======
-        # Plot ln_posterior surface.
-        i_chain = 0
-        ax = utils.plot_surface(ln_posterior_grid, x_grid, y_grid, 
-                                samples[i_chain,:,:].reshape((-1, ndim)), 
-                                lnprob[i_chain,:].reshape((-1, 1)))
-        # ax.set_zlim(-100.0, 0.0)                
-        ax.set_zlabel(r'$\log \mathcal{L}$')        
-        if savefigs:
-            plt.savefig('examples/plots/himmelblau_lnposterior_surface.png',
-                        bbox_inches='tight')
-        
-        # Plot posterior image.
-        ax = utils.plot_image(np.exp(ln_posterior_grid), x_grid, y_grid, 
-                              samples.reshape((-1,ndim)),
-                              colorbar_label=r'$\mathcal{L}$')
-        # ax.set_clim(vmin=0.0, vmax=0.003)
-        if savefigs:
-            plt.savefig('examples/plots/himmelblau_posterior_image.png',
-                        bbox_inches='tight')
-
-        # Evaluate model on grid.
-        model_grid, x_grid, y_grid = \
-            utils.eval_func_on_grid(model.predict, 
-                                    xmin=xmin, xmax=xmax, 
-                                    ymin=ymin, ymax=ymax, 
-                                    nx=1000, ny=1000)
-        
-        # Plot model.
-        ax = utils.plot_image(model_grid, x_grid, y_grid, 
-                              colorbar_label=r'$\log \varphi$') 
-        # ax.set_clim(vmin=-2.0, vmax=2.0)
-        if savefigs:
-            plt.savefig('examples/plots/himmelblau_model_image.png',
-                        bbox_inches='tight')
-        
-        # Plot exponential of model.
-        ax = utils.plot_image(np.exp(model_grid), x_grid, y_grid,
-                              colorbar_label=r'$\varphi$')
-        # ax.set_clim(vmin=0.0, vmax=10.0)        
-        if savefigs:
-            plt.savefig('examples/plots/himmelblau_modelexp_image.png',
-                        bbox_inches='tight')
->>>>>>> 23e007a0
 
         # Create corner/triangle plot.
         created_plots = False
