import numpy as np
import sys
import emcee
import time 
import matplotlib.pyplot as plt
from functools import partial
from matplotlib import cm
sys.path.append(".")
import harmonic as hm
sys.path.append("examples")
import utils

# Setup Logging config
hm.logs.setup_logging()


def ln_analytic_evidence(ndim, cov):
    """Compute analytic evidence for nD Gaussian.
    
    Args:
        ndim: Dimension of Gaussian.
        cov: Covariance matrix.
    
    Returns:
        double: Analytic evidence.
    """
    
    ln_norm_lik = 0.5*ndim*np.log(2*np.pi) + 0.5*np.log(np.linalg.det(cov))
    return ln_norm_lik


def ln_posterior(x, inv_cov):
    """Compute log_e of posterior.
    
    Args: 
        x: Position at which to evaluate posterior.
        inv_cov: Inverse covariance matrix.    
        
    Returns:
        double: Value of Gaussian at specified point.
    """
    
    return -np.dot(x,np.dot(inv_cov,x))/2.0


def init_cov(ndim):
    """Initialise random non-diagonal covariance matrix covariance matrix.
    Args: 
        ndim: Dimension of Gaussian.        
        
    Returns:
        cov: Covariance matrix of shape (ndim,ndim).
    """
    
    cov = np.zeros((ndim,ndim))
    diag_cov = np.ones(ndim) + np.random.randn(ndim)*0.1
    np.fill_diagonal(cov, diag_cov)
    
    for i in range(ndim-1):
        cov[i,i+1] = (-1)**i * 0.5*np.sqrt(cov[i,i]*cov[i+1,i+1])
        cov[i+1,i] = cov[i,i+1]
    
    return cov


def run_example(ndim=2, nchains=100, samples_per_chain=1000, 
                nburn=500, verbose=True, 
                plot_corner=False, plot_surface=False):
    """Run Gaussian example with non-diagonal covariance matrix.
    Args: 
        ndim: Dimension of Gaussian.
        nchains: Number of chains.
        samples_per_chain: Number of samples per chain.
        nburn: Number of burn in samples.
        plot_corner: Plot marginalised distributions if true.
        plot_surface: Plot surface and samples if true.
        verbose: If True then display intermediate results.
        
    Returns:
        None.
    """
    
    hm.logs.high_log('nD Guassian example')
    hm.logs.high_log('Dimensionality = {}'.format(ndim))
    hm.logs.low_log('---------------------------------')
    savefigs = True

    # Initialise covariance matrix.
    cov = init_cov(ndim)
    inv_cov = np.linalg.inv(cov)    
    hm.logs.low_log('Covariance matrix = {}'.format(cov))
    hm.logs.low_log('---------------------------------')
    # Start timer.
    clock = time.clock()
    
    # Run multiple realisations.
    n_realisations = 1
    evidence_inv_summary = np.zeros((n_realisations,3))
    for i_realisation in range(n_realisations):
        
        if n_realisations > 0:
            hm.logs.high_log('Realisation = {}/{}'
                .format(i_realisation, n_realisations))

        # Set up and run sampler.
        hm.logs.high_log('Run sampling...')
        hm.logs.low_log('---------------------------------')
        pos = np.random.rand(ndim * nchains).reshape((nchains, ndim))
        hm.logs.low_log('pos.shape = {}'.format(pos.shape))
        sampler = emcee.EnsembleSampler(nchains, ndim, \
                                        ln_posterior, args=[inv_cov])
        rstate = np.random.get_state() # Set random state to repeatable 
                                       # across calls.
        (pos, prob, state) = sampler.run_mcmc(pos, samples_per_chain,  
                                              rstate0=rstate) 
        samples = np.ascontiguousarray(sampler.chain[:,nburn:,:])
        lnprob = np.ascontiguousarray(sampler.lnprobability[:,nburn:])
            
        # Calculate evidence using harmonic....
        
        # Set up chains.
        chains = hm.Chains(ndim)
        chains.add_chains_3d(samples, lnprob)
        chains_train, chains_test = hm.utils.split_data(chains, 
                                                    training_proportion=0.05)
        hm.logs.low_log('---------------------------------')
        
        # Fit model.
        hm.logs.high_log('Fit model...')
        hm.logs.low_log('---------------------------------')
        r_scale = np.sqrt(ndim-1)
        hm.logs.low_log('r scale = {}'.format(r_scale))
        domains = [r_scale*np.array([1E-1,1E0])]
        hm.logs.low_log('Domain = {}'.format(domains))
        model = hm.model.HyperSphere(ndim, domains)
        fit_success, objective = model.fit(chains_train.samples, \
                                           chains_train.ln_posterior)        
        hm.logs.low_log('model.R = {}'.format(model.R))    
        # model.set_R(1.0)
        # if verbose: print("model.R = {}\n".format(model.R))
        hm.logs.low_log('Fit success = {}'.format(fit_success))    
        hm.logs.low_log('Objective = {}'.format(objective))    
        hm.logs.low_log('---------------------------------')
        # Use chains and model to compute inverse evidence.
        hm.logs.high_log('Compute evidence...')
        ev = hm.Evidence(chains_test.nchains, model)    
        # ev.set_mean_shift(0.0)
        ev.add_chains(chains_test)
        ln_evidence, ln_evidence_std = ev.compute_ln_evidence()

        # Compute analytic evidence.
        if i_realisation == 0:
            ln_evidence_analytic = ln_analytic_evidence(ndim, cov)

        # ======================================================================
        # Display evidence computation results.
        # ======================================================================
        hm.logs.low_log('---------------------------------')
        hm.logs.low_log('Evidence: analytic = {}, estimated = {}'
            .format(np.exp(ln_evidence_analytic), np.exp(ln_evidence)))
        hm.logs.low_log('Evidence: std = {}, std / estimate = {}'
            .format(np.exp(ln_evidence_std), 
                np.exp(ln_evidence_std - ln_evidence)))
        diff = np.log(np.abs(np.exp(ln_evidence_analytic) - \
            np.exp(ln_evidence)))
        hm.logs.high_log("Evidence: |analytic - estimate| / estimate = {}"
            .format(np.exp(diff - ln_evidence)))
        # ======================================================================
        # Display inverse evidence computation results.
        # ======================================================================
        hm.logs.low_log('---------------------------------')
        hm.logs.low_log('Inv Evidence: analytic = {}, estimate = {}'
            .format(np.exp(-ln_evidence_analytic), ev.evidence_inv))
        hm.logs.low_log('Inv Evidence: std = {}, std / estimate = {}'
            .format(np.sqrt(ev.evidence_inv_var), 
                np.sqrt(ev.evidence_inv_var)/ev.evidence_inv))
        hm.logs.low_log('Inv Evidence: kurtosis = {},\
                      sqrt( 2 / ( n_eff - 1 ) ) = {}'
            .format(ev.kurtosis, np.sqrt(2.0/(ev.n_eff-1))))     
        hm.logs.low_log('Inv Evidence: sqrt( var(var) ) / var = {}'
            .format(np.sqrt(ev.evidence_inv_var_var)/ev.evidence_inv_var))        
        hm.logs.high_log('Inv Evidence: |analytic - estimate| / estimate = {}'
            .format(np.abs(np.exp(-ln_evidence_analytic) - \
                ev.evidence_inv)/ev.evidence_inv))
        # ======================================================================
        # Display more technical details for ln evidence.
        # ======================================================================
        hm.logs.low_log('---------------------------------')
        hm.logs.low_log('lnargmax = {}, lnargmin = {}'
            .format(ev.lnargmax, ev.lnargmin))
        hm.logs.low_log('lnprobmax = {}, lnprobmin = {}'
            .format(ev.lnprobmax, ev.lnprobmin))
        hm.logs.low_log('lnpredictmax = {}, lnpredictmin = {}'
            .format(ev.lnpredictmax, ev.lnpredictmin))
        hm.logs.low_log('---------------------------------')
        hm.logs.low_log('running_sum_total = {}, mean_shift = {}'
            .format(sum(ev.running_sum), ev.mean_shift))   
        hm.logs.low_log('running_sum = \n{}'
            .format(ev.running_sum))
        hm.logs.low_log('nsamples_per_chain = \n{}'
            .format(ev.nsamples_per_chain))
        hm.logs.low_log('nsamples_eff_per_chain = \n{}'
            .format(ev.nsamples_eff_per_chain))
        hm.logs.low_log('===============================')
        # ======================================================================

        # ===============================================================================
        # Create corner/triangle plot.
        # ===============================================================================
        if plot_corner and i_realisation == 0:
            
            utils.plot_corner(samples.reshape((-1, ndim)))
            if savefigs:
                plt.savefig('./plots/gaussian_nondiagcov_corner.png',
                            bbox_inches='tight')
            
            utils.plot_getdist(samples.reshape((-1, ndim)))
            if savefigs:
                plt.savefig('./plots/gaussian_nondiagcov_getdist.png',
                            bbox_inches='tight')
                    
            plt.show()        
            
        # ===============================================================================
        # In 2D case, plot surface/image and samples.  
        # =============================================================================== 
        if plot_surface and ndim == 2 and i_realisation == 0:
                    
            # ===============================================================================
            # Define plot parameters.  
            # =============================================================================== 
            nx = 50
            xmin = -3.0
            xmax = 3.0

            # ===============================================================================
            # 2D surface plot of posterior. 
            # =============================================================================== 
            ln_posterior_func = partial(ln_posterior, inv_cov=inv_cov)
            ln_posterior_grid, x_grid, y_grid = \
                utils.eval_func_on_grid(ln_posterior_func, 
                                        xmin=xmin, xmax=xmax, 
                                        ymin=xmin, ymax=xmax, 
                                        nx=nx, ny=nx)
            i_chain = 0
            ax = utils.plot_surface(np.exp(ln_posterior_grid), x_grid, y_grid, 
                                    samples[i_chain,:,:].reshape((-1, ndim)), 
                                    np.exp(lnprob[i_chain,:].reshape((-1, 1))),
                                    contour_z_offset=-0.5)
            # ax.set_zlim(-100.0, 0.0)                
            ax.set_zlabel(r'$\mathcal{L}$') 

            # Save.
            if savefigs:
                plt.savefig('./plots/gaussian_nondiagcov_posterior_surface.png', bbox_inches='tight')

            plt.show(block=False)

            # ===============================================================================
            # Image of posterior samples overlayed with contour plot.
            # =============================================================================== 
            # Plot posterior image.
            ax = utils.plot_image(np.exp(ln_posterior_grid), x_grid, y_grid, 
                                  samples[i_chain].reshape((-1, ndim)),
                                  colorbar_label='$\mathcal{L}$',
                                  plot_contour=True)
            # Save.
            if savefigs:
                plt.savefig('./plots/gaussian_nondiagcov_posterior_image.png', bbox_inches='tight')

            plt.show(block=False) 
        
            # ===============================================================================
            # Learnt model of the posterior 
            # =============================================================================== 
            # Evaluate ln_posterior and model over grid.
            x = np.linspace(xmin, xmax, nx); y = np.linspace(xmin, xmax, nx)
            x, y = np.meshgrid(x, y)     
            ln_model_grid = np.zeros((nx,nx))      
            for i in range(nx):
                for j in range(nx):
                    ln_model_grid[i,j] = model.predict(np.array([x[i,j],y[i,j]]))

            i_chain = 0
            ax = utils.plot_surface(np.exp(ln_model_grid), x_grid, y_grid, 
                                    # samples[i_chain,:,:].reshape((-1, ndim)), 
                                    # np.exp(lnprob[i_chain,:].reshape((-1, 1))),
                                    contour_z_offset=-0.075)
            # ax.set_zlim(-100.0, 0.0)                
            ax.set_zlabel(r'$\mathcal{L}$') 

            # Save.
            if savefigs:
<<<<<<< HEAD
                plt.savefig('./plots/gaussian_nondiagcov_surface.png', bbox_inches='tight')

            plt.show(block=False)

            # ===============================================================================
            # Projection of posteior onto x1,x2 plane with contours.
            # =============================================================================== 
            # Plot posterior image.
            ax = utils.plot_image(np.exp(ln_model_grid), x_grid, y_grid, 
                                  # samples[i_chain].reshape((-1, ndim)),
                                  colorbar_label='$\mathcal{L}$',
                                  plot_contour=True)
            # Save.
=======
                plt.savefig('./plots/gaussian_nondiagcov_posterior_surface.png',
                 bbox_inches='tight')
                    
            # Create image plot of posterior.
            plt.figure()
            plt.imshow(np.exp(ln_posterior_grid), origin='lower', 
                       extent=[xmin, xmax, xmin, xmax])
            plt.contour(x, y, np.exp(ln_posterior_grid), cmap=cm.coolwarm)
            plt.plot(samples[i_chain,:,0].reshape((-1, ndim)), 
                     samples[i_chain,:,1].reshape((-1, ndim)), 
                     'r.', markersize=1)
            plt.colorbar()
            plt.xlabel('$x_0$')
            plt.ylabel('$x_1$')     
                       
            if savefigs:
                plt.savefig('./plots/gaussian_nondiagcov_posterior_image.png', 
                            bbox_inches='tight')        
            
            # Create surface plot of model.
            fig, ax = plt.subplots(subplot_kw=dict(projection='3d'))
            
            illuminated_surface = \
                light.shade_rgb(rgb * np.array([0,0.0,1.0]), 
                                np.exp(ln_model_grid))                            
            
            ax.plot_surface(x, y, np.exp(ln_model_grid), 
                            alpha=0.3, linewidth=0, antialiased=False, 
                            facecolors=illuminated_surface)
            
            cset = ax.contour(x, y, np.exp(ln_model_grid), zdir='z', 
                              offset=-0.075, cmap=cm.coolwarm)
            
            ax.view_init(elev=15.0, azim=110.0)        
            ax.set_xlabel('$x_0$')
            ax.set_ylabel('$x_1$')
            
            ax.set_xlim(xmin, xmax)
            ax.set_ylim(xmin, xmax)
            ax.set_zlim(-0.075, 0.30)
            
            if savefigs:
                plt.savefig('./plots/gaussian_nondiagcov_surface.png', 
                            bbox_inches='tight')
                    
            # Create image plot of model.
            plt.figure()        
            plt.imshow(np.exp(ln_model_grid), origin='lower', 
                       extent=[xmin, xmax, xmin, xmax])
            plt.contour(x, y, np.exp(ln_model_grid), cmap=cm.coolwarm)
            plt.colorbar()
            plt.xlabel('$x_0$')
            plt.ylabel('$x_1$')
>>>>>>> 7b9c9489
            if savefigs:
                plt.savefig('./plots/gaussian_nondiagcov_image.png', 
                            bbox_inches='tight')

            plt.show(block=False) 
            # =============================================================================== 
        
        evidence_inv_summary[i_realisation,0] = ev.evidence_inv
        evidence_inv_summary[i_realisation,1] = ev.evidence_inv_var
        evidence_inv_summary[i_realisation,2] = ev.evidence_inv_var_var
        
    clock = time.clock() - clock
    hm.logs.high_log('Execution_time = {}s'.format(clock))

    if n_realisations > 1:
        np.savetxt("examples/data/gaussian_nondiagcov_evidence_inv" +
                   "_realisations.dat",
                   evidence_inv_summary)
        evidence_inv_analytic_summary = np.zeros(1)
        evidence_inv_analytic_summary[0] = np.exp(-ln_evidence_analytic)
        np.savetxt("examples/data/gaussian_nondiagcov_evidence_inv" +
                   "_analytic.dat",
                   evidence_inv_analytic_summary)
    
    created_plots = True 
    if created_plots:
        input("\nPress Enter to continue...")
        

if __name__ == '__main__':
    
    # Define parameters.
    ndim = 2
    nchains = 100
    samples_per_chain = 5000
    nburn = 500     
    np.random.seed(10)
    
    # Run example.
    run_example(ndim, nchains, samples_per_chain, nburn, 
                plot_corner=False, plot_surface=True, verbose=False)<|MERGE_RESOLUTION|>--- conflicted
+++ resolved
@@ -204,9 +204,9 @@
         hm.logs.low_log('===============================')
         # ======================================================================
 
-        # ===============================================================================
+        # ======================================================================
         # Create corner/triangle plot.
-        # ===============================================================================
+        # ======================================================================
         if plot_corner and i_realisation == 0:
             
             utils.plot_corner(samples.reshape((-1, ndim)))
@@ -221,21 +221,21 @@
                     
             plt.show()        
             
-        # ===============================================================================
+        # ======================================================================
         # In 2D case, plot surface/image and samples.  
-        # =============================================================================== 
+        # ======================================================================
         if plot_surface and ndim == 2 and i_realisation == 0:
                     
-            # ===============================================================================
+            # ==================================================================
             # Define plot parameters.  
-            # =============================================================================== 
+            # ================================================================== 
             nx = 50
             xmin = -3.0
             xmax = 3.0
 
-            # ===============================================================================
+            # ==================================================================
             # 2D surface plot of posterior. 
-            # =============================================================================== 
+            # ================================================================== 
             ln_posterior_func = partial(ln_posterior, inv_cov=inv_cov)
             ln_posterior_grid, x_grid, y_grid = \
                 utils.eval_func_on_grid(ln_posterior_func, 
@@ -252,13 +252,14 @@
 
             # Save.
             if savefigs:
-                plt.savefig('./plots/gaussian_nondiagcov_posterior_surface.png', bbox_inches='tight')
+                plt.savefig('./plots/gaussian_nondiagcov_posterior_surface.png'\
+                    , bbox_inches='tight')
 
             plt.show(block=False)
 
-            # ===============================================================================
+            # ==================================================================
             # Image of posterior samples overlayed with contour plot.
-            # =============================================================================== 
+            # ================================================================== 
             # Plot posterior image.
             ax = utils.plot_image(np.exp(ln_posterior_grid), x_grid, y_grid, 
                                   samples[i_chain].reshape((-1, ndim)),
@@ -266,46 +267,48 @@
                                   plot_contour=True)
             # Save.
             if savefigs:
-                plt.savefig('./plots/gaussian_nondiagcov_posterior_image.png', bbox_inches='tight')
+                plt.savefig('./plots/gaussian_nondiagcov_posterior_image.png'\
+                    , bbox_inches='tight')
 
             plt.show(block=False) 
         
-            # ===============================================================================
+            # ==================================================================
             # Learnt model of the posterior 
-            # =============================================================================== 
+            # ================================================================== 
             # Evaluate ln_posterior and model over grid.
             x = np.linspace(xmin, xmax, nx); y = np.linspace(xmin, xmax, nx)
             x, y = np.meshgrid(x, y)     
             ln_model_grid = np.zeros((nx,nx))      
             for i in range(nx):
                 for j in range(nx):
-                    ln_model_grid[i,j] = model.predict(np.array([x[i,j],y[i,j]]))
+                    ln_model_grid[i,j] =model.predict(np.array([x[i,j],y[i,j]]))
 
             i_chain = 0
             ax = utils.plot_surface(np.exp(ln_model_grid), x_grid, y_grid, 
-                                    # samples[i_chain,:,:].reshape((-1, ndim)), 
-                                    # np.exp(lnprob[i_chain,:].reshape((-1, 1))),
+                                    #samples[i_chain,:,:].reshape((-1, ndim)), 
+                                    #np.exp(lnprob[i_chain,:].reshape((-1, 1))),
                                     contour_z_offset=-0.075)
             # ax.set_zlim(-100.0, 0.0)                
             ax.set_zlabel(r'$\mathcal{L}$') 
 
             # Save.
             if savefigs:
-<<<<<<< HEAD
-                plt.savefig('./plots/gaussian_nondiagcov_surface.png', bbox_inches='tight')
+
+                plt.savefig('./plots/gaussian_nondiagcov_surface.png'\
+                    , bbox_inches='tight')
 
             plt.show(block=False)
 
-            # ===============================================================================
+            # ==================================================================
             # Projection of posteior onto x1,x2 plane with contours.
-            # =============================================================================== 
+            # ==================================================================
             # Plot posterior image.
             ax = utils.plot_image(np.exp(ln_model_grid), x_grid, y_grid, 
                                   # samples[i_chain].reshape((-1, ndim)),
                                   colorbar_label='$\mathcal{L}$',
                                   plot_contour=True)
             # Save.
-=======
+
                 plt.savefig('./plots/gaussian_nondiagcov_posterior_surface.png',
                  bbox_inches='tight')
                     
@@ -359,13 +362,13 @@
             plt.colorbar()
             plt.xlabel('$x_0$')
             plt.ylabel('$x_1$')
->>>>>>> 7b9c9489
+
             if savefigs:
                 plt.savefig('./plots/gaussian_nondiagcov_image.png', 
                             bbox_inches='tight')
 
             plt.show(block=False) 
-            # =============================================================================== 
+            # ==================================================================
         
         evidence_inv_summary[i_realisation,0] = ev.evidence_inv
         evidence_inv_summary[i_realisation,1] = ev.evidence_inv_var
