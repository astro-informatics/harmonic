import numpy as np
import matplotlib.pyplot as plt
from matplotlib import cm
from matplotlib.colors import LightSource
from mpl_toolkits.mplot3d import Axes3D
import corner
from getdist import plots, MCSamples


def plot_corner(samples, labels=None):
    """
    Plot triangle plot of marginalised distributions using corner package.
<<<<<<< HEAD

=======
    
>>>>>>> cdf070aa
    Args:
        - samples: 
            2D array of shape (ndim, nsamples) containing samples.
        - labels: 
            Array of strings containing axis labels.
    Returns:
        - None
    """

    ndim = samples.shape[1]
    if labels is None:
        labels_corner =  ["$x_%s$"%i for i in range(ndim)]
    else:
        labels_corner = labels
    fig = corner.corner(samples, labels=labels_corner)


def plot_getdist(samples, labels=None):
    """
    Plot triangle plot of marginalised distributions using getdist package.

    Args:
        - samples: 
            2D array of shape (ndim, nsamples) containing samples.
        - labels: 
            Array of strings containing axis labels.

    Returns:
        - None
    """

    ndim = samples.shape[1]
    names = ["x%s"%i for i in range(ndim)]
    if labels is None:
        labels =  ["x_%s"%i for i in range(ndim)]

    mcsamples = MCSamples(samples=samples,
                          names=names, labels=labels)
    g = plots.getSubplotPlotter()
    g.triangle_plot([mcsamples], filled=True)


def eval_func_on_grid(func, xmin, xmax, ymin, ymax, nx, ny):
    """
    Evalute 2D function on a grid.

    Args:
        - func: 
            Function to evalate.
        - xmin: 
            Minimum x value to consider in grid domain.
        - xmax: 
            Maximum x value to consider in grid domain.
        - ymin: 
            Minimum y value to consider in grid domain.
        - ymax: 
            Maximum y value to consider in grid domain.
        - nx: 
            Number of samples to include in grid in x direction.
        - ny: 
            Number of samples to include in grid in y direction.

    Returns:
        - func_eval_grid: 
            Function values evaluated on the 2D grid.
        - x_grid: 
            x values over the 2D grid.
        - y_grid: 
            y values over the 2D grid.
    """

    # Evaluate func over grid.
    x = np.linspace(xmin, xmax, nx)
    y = np.linspace(ymin, ymax, ny)
    x_grid, y_grid = np.meshgrid(x, y)
    func_eval_grid = np.zeros((nx,ny))
    for i in range(nx):
        for j in range(ny):
            func_eval_grid[i,j] = \
                 func( np.array([x_grid[i,j], y_grid[i,j]]) )

    return func_eval_grid, x_grid, y_grid


def plot_surface(func_eval_grid, x_grid, y_grid, samples=None, vals=None,
                 contour_z_offset=None, contours=None, alpha=0.3):
    """
<<<<<<< HEAD
    Plot surface defined by 2D function on a grid.  Samples may also be optionally plotted.
=======
    Plot surface defined by 2D function on a grid.  

    Samples may also be optionally plotted.
>>>>>>> cdf070aa

    Args:
        - func_eval_grid: 
            Function evalated over 2D grid.
        - x_grid: 
            x values over the 2D grid.
        - y_grid: 
            y values over the 2D grid.
        - samples: 
            2D array of shape (ndim, nsamples) containing samples.
        - vals: 
            1D array of function values at sample locations.  Both samples and 
            vals must be provided if they are to be plotted.
        - contour_z_offset: 
            If not None then plot contour in plane specified by z offset.
        - contours: 
            Values at which to draw contours (must be in increasing order).
        - alpha:
            Opacity of surface plot.

    Returns:
        - ax: 
            Plot axis.
    """

    # Set up axis for surface plot.
    fig, ax = plt.subplots(subplot_kw=dict(projection='3d'))

    # Create an instance of a LightSource and use it to illuminate
    # the surface.
    light = LightSource(60, 120)
    rgb = np.ones((func_eval_grid.shape[0],
                   func_eval_grid.shape[1],
                   3))
    illuminated_surface = \
        light.shade_rgb(rgb * np.array([0,0.0,1.0]),
                        func_eval_grid)

    # Plot surface.
    ax.plot_surface(x_grid, y_grid, func_eval_grid,
                    alpha=alpha, linewidth=0, antialiased=False,
                    # cmap=cm.coolwarm,
                    facecolors=illuminated_surface)

    # Plot contour.
    if contour_z_offset is not None:
        if contours is not None:
            cset = ax.contour(x_grid, y_grid, func_eval_grid, contours,
                              zdir='z', offset=contour_z_offset,
                              cmap=cm.coolwarm)
        else:
            cset = ax.contour(x_grid, y_grid, func_eval_grid,
                              zdir='z', offset=contour_z_offset,
                              cmap=cm.coolwarm)

    # Set domain.
    xmin = np.min(x_grid)
    xmax = np.max(x_grid)
    ymin = np.min(y_grid)
    ymax = np.max(y_grid)


    # # Plot samples.
    if samples is not None and vals is not None:
        xplot = samples[:,0]
        yplot = samples[:,1]
        # Manually remove samples outside of plot region
        # (since Matplotlib clipping cannot do this in 3D; see
        # https://github.com/matplotlib/matplotlib/issues/749).
        xplot[xplot < xmin] = np.nan
        xplot[xplot > xmax] = np.nan
        yplot[yplot < ymin] = np.nan
        yplot[yplot > ymax] = np.nan
        zplot = vals
        ax.scatter(xplot, yplot, zplot, c='r', s=5, marker='.')

    # Define additional plot settings.
    ax.set_xlim(xmin, xmax)
    ax.set_ylim(ymin, ymax)
    ax.view_init(elev=15.0, azim=110.0)
    ax.set_xlabel('$x_0$')
    ax.set_ylabel('$x_1$')
    ax.set_zlim(zmin=contour_z_offset)

    return ax


def plot_image(func_eval_grid, x_grid, y_grid, samples=None,
               colorbar_label=None, plot_contour=False, 
               contours=None, markersize=1.0):
    """
<<<<<<< HEAD
    Plot image defined by 2D function on a grid.  Samples may also be optionally plotted.
=======
    Plot image defined by 2D function on a grid.  

    Samples may also be optionally plotted.
>>>>>>> cdf070aa

    Args:
        - func_eval_grid: 
            Function evalated over 2D grid.
        - x_grid: 
            x values over the 2D grid.
        - y_grid: 
            y values over the 2D grid.
        - samples: 
            2D array of shape (ndim, nsamples) containing samples.
        - colorbar_label: 
            Text label to include on colorbar.
        - contours: 
            Values at which to draw contours (must be in increasing order).
        - markersize:
            Size of markers for plotting overlaid samples.

    Returns:
        - ax: 
            Plot axis.
    """

    plt.figure()
    ax = plt.imshow(func_eval_grid, origin='lower', aspect='auto',
                    extent=[np.min(x_grid), np.max(x_grid),
                            np.min(y_grid), np.max(y_grid)])

    if plot_contour:
        if contours is not None:
            plt.contour(x_grid, y_grid, func_eval_grid, contours,
                        cmap=cm.coolwarm)
        else:
            plt.contour(x_grid, y_grid, func_eval_grid, cmap=cm.coolwarm)

    if samples is not None:
        plt.plot(samples[:,0],
                 samples[:,1],
                 'r.', markersize=markersize)

    if colorbar_label is not None:
        plt.colorbar(label=colorbar_label)
    else:
        plt.colorbar()

    plt.xlabel('$x_0$')
    plt.ylabel('$x_1$')

    return ax


def plot_realisations(mc_estimates, std_estimated,
                      analytic_val=None, analytic_text=None):
    """
    Violin plot of estimated quantity from Monte Carlo (MC)
<<<<<<< HEAD
              simulations, compared with error bar from estimated standard deviation.
              Also plot analytic value if specified.
=======
    simulations, compared with error bar from estimated standard deviation.
    
    Also plot analytic value if specified.
>>>>>>> cdf070aa

    Args:
        - mc_estimates: 
            1D array of quanties estimate many times by MC simulation.
        - std_estimate: 
            Standard deviation estimate to be compared with standard deviation 
            from MC simulations.
        - analytic_val: 
            Plot horizonal line if analytic value of quantity estimated is 
            provided.
        - analytic_text: 
            Text to include next to line specifying analytic value, if provided.

    Returns:
        - ax: 
            Plot axis.
    """

    mean = np.mean(mc_estimates)
    std_measured = np.std(mc_estimates)

    plot_aspect_ratio = 1.33
    plot_x_size = 9

    fig, ax = plt.subplots(figsize=(plot_x_size,
                                    plot_x_size/plot_aspect_ratio))

    ax.violinplot(mc_estimates, showmeans=False, showmedians=False,
            showextrema=True, bw_method=1.0)

    if analytic_val is not None:
        plt.plot(np.arange(4),np.zeros(4)+analytic_val, 'r--')
        ymin, ymax = ax.get_ylim()
        ax.text(1.8, analytic_val+(ymax-ymin)*0.03, analytic_text, color='red')

    plt.errorbar(np.zeros(1)+1.0, mean, yerr=std_measured,
        fmt='--o', color='C4', capsize=7, capthick=3,
        linewidth=3, elinewidth=3)
    plt.errorbar(np.zeros(1)+1.5, mean, yerr=std_estimated,
        fmt='--o', color='C2', capsize=7, capthick=3,
        linewidth=3, elinewidth=3)

    ymin, ymax = ax.get_ylim()
    print("ymim = {}, ymax = {}".format(ymin, ymax))
    if ymin < 0:
        ymin = 0
    ax.set_ylim([ymin, ymax])

    ax.get_xaxis().set_tick_params(direction='out')
    ax.xaxis.set_ticks_position('bottom')
    ax.set_xticks([1.0, 1.5])
    ax.set_xticklabels(['Measured', 'Estimated'])

    ax.set_xlim([0.5, 2.0])

    return ax<|MERGE_RESOLUTION|>--- conflicted
+++ resolved
@@ -10,11 +10,7 @@
 def plot_corner(samples, labels=None):
     """
     Plot triangle plot of marginalised distributions using corner package.
-<<<<<<< HEAD
-
-=======
-    
->>>>>>> cdf070aa
+
     Args:
         - samples: 
             2D array of shape (ndim, nsamples) containing samples.
@@ -102,13 +98,9 @@
 def plot_surface(func_eval_grid, x_grid, y_grid, samples=None, vals=None,
                  contour_z_offset=None, contours=None, alpha=0.3):
     """
-<<<<<<< HEAD
-    Plot surface defined by 2D function on a grid.  Samples may also be optionally plotted.
-=======
     Plot surface defined by 2D function on a grid.  
 
     Samples may also be optionally plotted.
->>>>>>> cdf070aa
 
     Args:
         - func_eval_grid: 
@@ -200,13 +192,9 @@
                colorbar_label=None, plot_contour=False, 
                contours=None, markersize=1.0):
     """
-<<<<<<< HEAD
-    Plot image defined by 2D function on a grid.  Samples may also be optionally plotted.
-=======
     Plot image defined by 2D function on a grid.  
 
     Samples may also be optionally plotted.
->>>>>>> cdf070aa
 
     Args:
         - func_eval_grid: 
@@ -260,15 +248,10 @@
 def plot_realisations(mc_estimates, std_estimated,
                       analytic_val=None, analytic_text=None):
     """
-    Violin plot of estimated quantity from Monte Carlo (MC)
-<<<<<<< HEAD
-              simulations, compared with error bar from estimated standard deviation.
-              Also plot analytic value if specified.
-=======
-    simulations, compared with error bar from estimated standard deviation.
+    Violin plot of estimated quantity from Monte Carlo (MC) simulations, 
+    compared with error bar from estimated standard deviation.
     
     Also plot analytic value if specified.
->>>>>>> cdf070aa
 
     Args:
         - mc_estimates: 
