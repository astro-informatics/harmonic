--- conflicted
+++ resolved
@@ -250,11 +250,8 @@
     Fit model by selecing the configuration of hyper-parameters which 
     minimises the validation variances.
     """
-<<<<<<< HEAD
+
     model = model_nf.RealNVPModel(ndim, n_scaled_layers=n_scaled, n_unscaled_layers=n_unscaled, temperature = var_scale)
-=======
-    model = model_nf.RealNVPModel(ndim, n_scaled_layers=n_scaled, n_unscaled_layers=n_unscaled)
->>>>>>> 16392959
     model.fit(chains_train.samples, epochs=epochs_num) 
 
     #=======================================================================
