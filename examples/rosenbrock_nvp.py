import numpy as np
import sys
import emcee
import time 
import matplotlib.pyplot as plt
from functools import partial
sys.path.append(".")
import harmonic as hm
sys.path.append("examples")
import utils
from harmonic import model_nf


def ln_prior_uniform(x, xmin=-10.0, xmax=10.0, ymin=-5.0, ymax=15.0):
    """Compute log_e of uniform prior.

    Args:

        x: Position at which to evaluate prior.

        xmin: Uniform prior minimum x edge (first dimension).

        xmax: Uniform prior maximum x edge (first dimension).

        ymin: Uniform prior minimum y edge (second dimension).

        ymax: Uniform prior maximum y edge (second dimension).

    Returns:

        double: Value of prior at specified point.

    """
        
    if x[0] >= xmin and x[0] <= xmax and x[1] >= ymin and x[1] <= ymax:        
        return 1.0 / ( (xmax - xmin) * (ymax - ymin) )
    else:
        return 0.0
        
        
def ln_prior_gaussian(x, mu=1.0, sigma=5.):
    """Compute log_e of Gaussian prior.

    Args:

        x: Position at which to evaluate prior.

        mu: Mean (centre) of the prior.

        sigma: Standard deviation of prior.

    Returns:

        double: Value of prior at specified point.

    """
        
    return - 0.5 * np.dot(x-mu, x-mu) / sigma**2 \
           - 0.5 * x.size * np.log(2 * np.pi * sigma)


def ln_likelihood(x, a=1.0, b=100.0):
    """Compute log_e of likelihood defined by Rosenbrock function.

    Args:

        x: Position at which to evaluate likelihood.

        a: First parameter of Rosenbrock function.

        b: First parameter of Rosenbrock function.

    Returns:

        double: Value of Rosenbrock at specified point.

    """
    
    ndim = x.size

    f = 0.0

    for i_dim in range(ndim-1):
        f += b*(x[i_dim+1]-x[i_dim]**2)**2 + (a-x[i_dim])**2

    return -f


def ln_posterior(x, ln_prior, a=1.0, b=100.0):
    """Compute log_e of posterior.

    Args:

        x: Position at which to evaluate posterior.

        a: First parameter of Rosenbrock function.

        b: First parameter of Rosenbrock function.

        ln_prior: Prior function.

    Returns:

        double: Posterior at specified point.

    """
    
    ln_L = ln_likelihood(x, a=a, b=b)

    if not np.isfinite(ln_L):
        return -np.inf
    else:
        return ln_prior(x) + ln_L


def run_example(ndim=2, nchains=100, samples_per_chain=1000, 
                nburn=500, plot_corner=False, plot_surface=False):
    """Run Rosenbrock example.

    Args:

        ndim: Dimension.

        nchains: Number of chains.

        samples_per_chain: Number of samples per chain.

        nburn: Number of burn in samples for each chain.

        plot_corner: Plot marginalised distributions if true.

        plot_surface: Plot surface and samples if true.

    """

    if ndim != 2:
        raise ValueError("Only ndim=2 is supported (ndim={} specified)"
            .format(ndim))

    #===========================================================================
    # Configure Parameters.
    #===========================================================================
    """
    Configure machine learning parameters
    """
    savefigs = True
    a = 1.0
    b = 100.0
    epochs_num = 30
    var_scale = 0.8
<<<<<<< HEAD
    training_proportion = 0.5
    standardize = False
=======
>>>>>>> 8a1d77c7
    """
    Set prior parameters.
    """
    use_uniform_prior = True
    if use_uniform_prior:        
        xmin = -10.0
        xmax = 10.0
        ymin = -5.0
        ymax = 15.0
        hm.logs.debug_log('xmin, xmax, ymin, ymax = {}, {}, {}, {}'
            .format(xmin, xmax, ymin, ymax))   
        ln_prior = partial(ln_prior_uniform, xmin=xmin, xmax=xmax, 
                           ymin=ymin, ymax=ymax)     
    else: # Use Gaussian prior
        mu = 1.0
        sigma = 50.0
        hm.logs.debug_log('a, b, mu, sigma = {}, {}, {}, {}'
            .format(a, b, mu, sigma))   
        ln_prior = partial(ln_prior_gaussian, mu=mu, sigma=sigma)

    # Start timer.
    clock = time.process_time()

    #===========================================================================
    # Begin multiple realisations of estimator
    #===========================================================================
    """
    Set up and run multiple simulations
    """
    n_realisations = 1
    evidence_inv_summary = np.zeros((n_realisations,3))
    for i_realisation in range(n_realisations):

        if n_realisations > 1:
            hm.logs.info_log('Realisation number = {}/{}'
                .format(i_realisation+1, n_realisations))
        
        #=======================================================================
        # Run Emcee to recover posterior samples 
        #=======================================================================
        hm.logs.info_log('Run sampling...')
        """
        Feed emcee the ln_posterior function, starting positions and recover 
        chains.
        """
        pos = np.random.rand(ndim * nchains).reshape((nchains, ndim)) * 0.1    
        sampler = emcee.EnsembleSampler(nchains, ndim, ln_posterior, 
                                        args=[ln_prior, a, b])
        rstate = np.random.get_state()
        sampler.run_mcmc(pos, samples_per_chain, rstate0=rstate)
        samples = np.ascontiguousarray(sampler.chain[:,nburn:,:])
        lnprob = np.ascontiguousarray(sampler.lnprobability[:,nburn:])

        #=======================================================================
        # Configure emcee chains for harmonic
        #=======================================================================
        hm.logs.info_log('Configure chains...')
        """
        Configure chains for the cross-validation stage.
        """
        chains = hm.Chains(ndim)
        chains.add_chains_3d(samples, lnprob)
        chains_train, chains_test = hm.utils.split_data(chains, 
                                                        training_proportion=0.5)
        
       
        
        #=======================================================================
        # Fit model
        #=======================================================================
        hm.logs.info_log('Fit model for {} epochs...'.format(epochs_num))
        model = model_nf.RealNVPModel(ndim)
        model.fit(chains_train.samples, chains_train.ln_posterior, epochs=epochs_num, standardize=standardize)
        

        #=======================================================================
        # Computing evidence using learnt model and emcee chains
        #=======================================================================
        hm.logs.info_log('Compute evidence...')
        """
        Instantiates the evidence class with a given model. Adds some chains and 
        computes the log-space evidence (marginal likelihood).
        """
        ev = hm.Evidence(chains_test.nchains, model)    
        ev.add_chains(chains_test, bulk_calc=True, var_scale=var_scale)
        ln_evidence, ln_evidence_std = ev.compute_ln_evidence()
        
        # Compute analytic evidence.
        if ndim == 2:
            hm.logs.debug_log('Compute evidence by numerical integration...')
            ln_posterior_func = partial(ln_posterior, ln_prior=ln_prior, \
                                        a=a, b=b)
            ln_posterior_grid, x_grid, y_grid = \
                utils.eval_func_on_grid(ln_posterior_func, 
                                        xmin=-10.0, xmax=10.0, 
                                        ymin=-5.0, ymax=15.0, 
                                        nx=1000, ny=1000)
            dx = x_grid[0,1] - x_grid[0,0]
            dy = y_grid[1,0] - y_grid[0,0]
            evidence_numerical_integration = \
                                     np.sum(np.exp(ln_posterior_grid)) * dx * dy  
        
        # ======================================================================
        # Display evidence computation results.
        # ======================================================================
        hm.logs.debug_log('Evidence: numerical = {}, estimate = {}'
            .format(evidence_numerical_integration, np.exp(ln_evidence)))
        hm.logs.debug_log('Evidence: std = {}, std / estimate = {}'
            .format(np.exp(ln_evidence_std), \
                    np.exp(ln_evidence_std - ln_evidence)))
        diff = np.log(np.abs(evidence_numerical_integration - \
                                                    np.exp(ln_evidence)))
        hm.logs.info_log('Evidence: |numerical - estimate| / estimate = {}'
            .format(np.exp(diff - ln_evidence)))

        # ======================================================================
        # Display inverse evidence computation results.
        # ======================================================================
        hm.logs.debug_log('Inv Evidence: numerical = {}, estimate = {}'
            .format(1.0/evidence_numerical_integration, ev.evidence_inv))
        hm.logs.debug_log('Inv Evidence: std = {}, std / estimate = {}'
            .format(np.sqrt(ev.evidence_inv_var), \
                    np.sqrt(ev.evidence_inv_var)/ev.evidence_inv))
        hm.logs.debug_log('Inv Evidence: kurtosis = {}, sqrt( 2 / ( n_eff - 1 ) ) = {}'
            .format(ev.kurtosis, np.sqrt(2.0/(ev.n_eff-1))))    
        hm.logs.debug_log('Inv Evidence: sqrt( var(var) )/ var = {}'
            .format(np.sqrt(ev.evidence_inv_var_var)/ev.evidence_inv_var))    
        hm.logs.info_log('Inv Evidence: |numerical - estimate| / estimate = {}'
            .format(np.abs(1.0 / evidence_numerical_integration \
                    - ev.evidence_inv) / ev.evidence_inv))

        #===========================================================================
        # Display more technical details
        #===========================================================================
        hm.logs.debug_log('---------------------------------')
        hm.logs.debug_log('Technical Details')
        hm.logs.debug_log('---------------------------------')
        hm.logs.debug_log('lnargmax = {}, lnargmin = {}'
            .format(ev.lnargmax, ev.lnargmin))
        hm.logs.debug_log('lnprobmax = {}, lnprobmin = {}'
            .format(ev.lnprobmax, ev.lnprobmin))
        hm.logs.debug_log('lnpredictmax = {}, lnpredictmin = {}'
            .format(ev.lnpredictmax, ev.lnpredictmin))
        hm.logs.debug_log('---------------------------------')
        hm.logs.debug_log('shift = {}, shift setting = {}'
            .format(ev.shift_value, ev.shift))
        hm.logs.debug_log('running sum total = {}'
            .format(sum(ev.running_sum)))
        hm.logs.debug_log('running sum = \n{}'
            .format(ev.running_sum))
        hm.logs.debug_log('nsamples per chain = \n{}'
            .format(ev.nsamples_per_chain))
        hm.logs.debug_log('nsamples eff per chain = \n{}'
            .format(ev.nsamples_eff_per_chain))
        hm.logs.debug_log('===============================')

        # Create corner/triangle plot.
        created_plots = False
        if plot_corner and i_realisation == 0:
            
            utils.plot_corner(samples.reshape((-1, ndim)))
            if savefigs:
                plt.savefig('examples/plots/nvp_rosenbrock_corner.png',
                            bbox_inches='tight')
            
            utils.plot_getdist(samples.reshape((-1, ndim)))
            if savefigs:
                plt.savefig('examples/plots/nvp_rosenbrock_getdist.png',
                            bbox_inches='tight')
            
            plt.show(block=False)  

            #=======================================================================
            # Visualise distributions
            #=======================================================================

            num_samp = chains_train.samples.shape[0]
            samps_compressed = np.array(model.sample(num_samp, var_scale=var_scale))

            utils.plot_getdist_compare(chains_train.samples, samps_compressed)
            if savefigs:
                plt.savefig('examples/plots/nvp_rosenbrock_corner_all_T' +str(var_scale) + '.png',
                                bbox_inches='tight', dpi=300)
            created_plots = True
                
        # In 2D case, plot surface/image and samples.    
        if plot_surface and ndim == 2 and i_realisation == 0:
            
            # Plot ln_posterior surface.
            # ln_posterior_grid[ln_posterior_grid<-100.0] = -100.0 
            i_chain = 0
            ax = utils.plot_surface(ln_posterior_grid, x_grid, y_grid, 
                                    samples[i_chain,:,:].reshape((-1, ndim)), 
                                    lnprob[i_chain,:].reshape((-1, 1)))
            # ax.set_zlim(-100.0, 0.0)                
            ax.set_zlabel(r'$\log \mathcal{L}$')        
            if savefigs:
                plt.savefig('examples/plots/nvp_rosenbrock_lnposterior_surface.png',
                            bbox_inches='tight')
            
            # Plot posterior image.
            ax = utils.plot_image(np.exp(ln_posterior_grid), x_grid, y_grid, 
                                  samples.reshape((-1,ndim)),
                                  colorbar_label=r'$\mathcal{L}$')
            # ax.set_clim(vmin=0.0, vmax=0.003)
            if savefigs:
                plt.savefig('examples/plots/nvp_rosenbrock_posterior_image.png',
                            bbox_inches='tight')

            # Evaluate model on grid.
            model_grid, x_grid, y_grid = \
                utils.eval_func_on_grid(model.predict, 
                                        xmin=-10.0, xmax=10.0, 
                                        ymin=-5.0, ymax=15.0, 
                                        nx=1000, ny=1000)
            # model_grid[model_grid<-100.0] = -100.0 
            
            # Plot model.
            ax = utils.plot_image(model_grid, x_grid, y_grid, 
                                  colorbar_label=r'$\log \varphi$') 
            # ax.set_clim(vmin=-2.0, vmax=2.0)
            if savefigs:
                plt.savefig('examples/plots/nvp_rosenbrock_model_image.png',
                            bbox_inches='tight')
            
            # Plot exponential of model.
            ax = utils.plot_image(np.exp(model_grid), x_grid, y_grid,
                                  colorbar_label=r'$\varphi$')
            # ax.set_clim(vmin=0.0, vmax=10.0)        
            if savefigs:
                plt.savefig('examples/plots/nvp_rosenbrock_modelexp_image.png',
                            bbox_inches='tight')

            plt.show(block=False)  
            created_plots = True

        # Save out realisations for voilin plot.
        evidence_inv_summary[i_realisation,0] = ev.evidence_inv
        evidence_inv_summary[i_realisation,1] = ev.evidence_inv_var
        evidence_inv_summary[i_realisation,2] = ev.evidence_inv_var_var

    #===========================================================================
    # End Timer.
    clock = time.process_time() - clock
    hm.logs.info_log('Execution time = {}s'.format(clock))

    #===========================================================================
    # Save out realisations of statistics for analysis.
    if n_realisations > 1:
        np.savetxt("examples/data/nvp_rosenbrock_evidence_inv_T" + str(var_scale) +
                   "_realisations.dat",
                   evidence_inv_summary)
        evidence_inv_analytic_summary = np.zeros(1)
        evidence_inv_analytic_summary[0] = 1.0 / evidence_numerical_integration
        np.savetxt("examples/data/nvp_rosenbrock_evidence_inv" +
                   "_analytic.dat",
                   evidence_inv_analytic_summary)

    if created_plots:
        input("\nPress Enter to continue...")
    
    return samples


if __name__ == '__main__':

    # Setup logging config.
    hm.logs.setup_logging()

    # Define parameters.
    ndim = 2 
    nchains = 200
    samples_per_chain = 5000
    nburn = 2000
    np.random.seed(20)

    hm.logs.info_log('Rosenbrock example')

    hm.logs.debug_log('-- Selected Parameters --')

    hm.logs.debug_log('Dimensionality = {}'.format(ndim))
    hm.logs.debug_log('Number of chains = {}'.format(nchains))
    hm.logs.debug_log('Samples per chain = {}'.format(samples_per_chain))
    hm.logs.debug_log('Burn in = {}'.format(nburn))
    
    hm.logs.debug_log('-------------------------')
    
    # Run example.
    samples = run_example(ndim, nchains, samples_per_chain, nburn, 
                          plot_corner=True, plot_surface=False)<|MERGE_RESOLUTION|>--- conflicted
+++ resolved
@@ -148,11 +148,8 @@
     b = 100.0
     epochs_num = 30
     var_scale = 0.8
-<<<<<<< HEAD
     training_proportion = 0.5
     standardize = False
-=======
->>>>>>> 8a1d77c7
     """
     Set prior parameters.
     """
